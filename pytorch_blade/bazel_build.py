--- conflicted
+++ resolved
@@ -16,9 +16,6 @@
 import sys
 import torch
 import venv
-<<<<<<< HEAD
-from common_setup import running_on_ci, remote_cache_token, which, num_make_jobs, is_aarch64
-=======
 
 from common_setup import (
     running_on_ci,
@@ -29,7 +26,6 @@
     build_tao_compiler_add_flags_platform_alibaba_cached,
     test_tao_compiler_add_flags_platform_alibaba_cached,
 )
->>>>>>> 72ab4f99
 from torch_blade_build import TorchBladeBuild, get_fullpath_or_create
 
 cwd = os.path.dirname(os.path.abspath(__file__))
