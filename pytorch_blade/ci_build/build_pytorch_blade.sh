# Copyright 2021 The BladeDISC Authors. All rights reserved.
# Licensed under the Apache License, Version 2.0 (the "License");
# you may not use this file except in compliance with the License.
# You may obtain a copy of the License at
# http://www.apache.org/licenses/LICENSE-2.0
# Unless required by applicable law or agreed to in writing, software
# distributed under the License is distributed on an "AS IS" BASIS,
# WITHOUT WARRANTIES OR CONDITIONS OF ANY KIND, either express or implied.
# See the License for the specific language governing permissions and
# limitations under the License.

# !/bin/bash
set -o pipefail
set -e

export CUDA_HOME=${CUDA_HOME:-/usr/local/cuda/}
export TF_CUDA_HOME=${CUDA_HOME} # for cuda_supplement_configure.bzl
export CUDACXX=${CUDACXX:-"${CUDA_HOME}/bin/nvcc"}
export PATH=${CUDA_HOME}/bin/:$PATH
export TENSORRT_INSTALL_PATH=${TENSORRT_INSTALL_PATH:-/usr/local/TensorRT/}
export LD_LIBRARY_PATH=${TENSORRT_INSTALL_PATH}/lib/:${TENSORRT_INSTALL_PATH}/lib64/:${CUDA_HOME}/lib64:$LD_LIBRARY_PATH
export LIBRARY_PATH=${TENSORRT_INSTALL_PATH}/lib/:${TENSORRT_INSTALL_PATH}/lib64/:${CUDA_HOME}/lib64:$LIBRARY_PATH

# Build TorchBlade with DEBUG
# export DEBUG=1
export TORCH_BLADE_BUILD_MLIR_SUPPORT=${TORCH_BLADE_BUILD_MLIR_SUPPORT:-ON}
export TORCH_BLADE_BUILD_WITH_CUDA_SUPPORT=${TORCH_BLADE_BUILD_WITH_CUDA_SUPPORT:-ON}

function pip_install_deps() {
    # set TORCH_BLADE_CI_BUILD_TORCH_VERSION default to 1.7.1+cu110
    TORCH_BLADE_CI_BUILD_TORCH_VERSION=${TORCH_BLADE_CI_BUILD_TORCH_VERSION:-1.7.1+cu110}
    requirements=requirements-dev-${TORCH_BLADE_CI_BUILD_TORCH_VERSION}.txt
    python3 -m pip install --upgrade pip
    python3 -m pip install virtualenv
    python3 -m pip install -r ${requirements} -f https://download.pytorch.org/whl/torch_stable.html
}

function ci_build() {
    echo "DO TORCH_BLADE CI_BUILD"
    pip_install_deps

    if [ "$TORCH_BLADE_BUILD_WITH_CUDA_SUPPORT" = "ON"  ]; then
      export TORCH_BLADE_BUILD_TENSORRT=ON
      export TORCH_BLADE_BUILD_TENSORRT_STATIC=${TORCH_BLADE_BUILD_TENSORRT_STATIC:-OFF}
      python3 ../scripts/python/common_setup.py
    else
      python3 ../scripts/python/common_setup.py --cpu_only
    fi

    rm -rf build && python3 setup.py develop;
    # The following are UNIT TESTS
    export TORCH_BLADE_DEBUG_LOG=ON
    python3 -m unittest discover tests/ -v 2>&1 | tee -a py_test.out;
<<<<<<< HEAD
    # DEBUG=1 will trigger debug mode compilation
    DEBUG=1 python3 setup.py cpp_test 2>&1 | tee -a cpp_test.out;
=======
    TORCH_DISC_USE_TORCH_MLIR=true python3 tests/mlir/test_disc_unary_ops.py
>>>>>>> 41795bd5
    python3 setup.py bdist_wheel;
}

# Build
ci_build<|MERGE_RESOLUTION|>--- conflicted
+++ resolved
@@ -51,12 +51,9 @@
     # The following are UNIT TESTS
     export TORCH_BLADE_DEBUG_LOG=ON
     python3 -m unittest discover tests/ -v 2>&1 | tee -a py_test.out;
-<<<<<<< HEAD
+    TORCH_DISC_USE_TORCH_MLIR=true python3 tests/mlir/test_disc_unary_ops.py
     # DEBUG=1 will trigger debug mode compilation
     DEBUG=1 python3 setup.py cpp_test 2>&1 | tee -a cpp_test.out;
-=======
-    TORCH_DISC_USE_TORCH_MLIR=true python3 tests/mlir/test_disc_unary_ops.py
->>>>>>> 41795bd5
     python3 setup.py bdist_wheel;
 }
 
