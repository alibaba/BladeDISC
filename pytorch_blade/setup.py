--- conflicted
+++ resolved
@@ -130,21 +130,17 @@
     # package1,package2,package3, ....
     custom_install_requires = custom_install_requires.split(',')
     install_requires.extend(custom_install_requires)
-<<<<<<< HEAD
+
+is_enable_neural_engine = os.getenv("TORCH_BLADE_ENABLE_NEURAL_ENGINE", None)
+if is_enable_neural_engine is not None:
+    install_requires.extend(["intel-extension-for-transformers",])
+
 if build.dcu_rocm_available:
     wheel_suffix = "-dcu"
 elif build.cuda_available:
     wheel_suffix = ""
 else:
     wheel_suffix = "-cpu"
-=======
-
-is_enable_neural_engine = os.getenv("TORCH_BLADE_ENABLE_NEURAL_ENGINE", None)
-if is_enable_neural_engine is not None:
-    install_requires.extend(["intel-extension-for-transformers",])
-
-wheel_suffix = "" if build.cuda_available else "-cpu"
->>>>>>> dfd93456
 
 torch_major_version, torch_minor_version = torch.__version__.split(".")[:2]
 torch_major_version = int(torch_major_version)
