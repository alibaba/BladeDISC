/* From PyTorch:
 *
 * Copyright (c) 2016-     Facebook, Inc            (Adam Paszke)
 * Copyright (c) 2014-     Facebook, Inc            (Soumith Chintala)
 * Copyright (c) 2011-2014 Idiap Research Institute (Ronan Collobert)
 * Copyright (c) 2012-2014 Deepmind Technologies    (Koray Kavukcuoglu)
 * Copyright (c) 2011-2012 NEC Laboratories America (Koray Kavukcuoglu)
 * Copyright (c) 2011-2013 NYU                      (Clement Farabet)
 * Copyright (c) 2006-2010 NEC Laboratories America (Ronan Collobert, Leon
 * Bottou, Iain Melvin, Jason Weston) Copyright (c) 2006      Idiap Research
 * Institute (Samy Bengio) Copyright (c) 2001-2004 Idiap Research Institute
 * (Ronan Collobert, Samy Bengio, Johnny Mariethoz)
 */
#include "shape_analysis.h"

#include <c10/util/Exception.h>
#include <torch/csrc/autograd/variable.h>
#include <torch/csrc/jit/frontend/error_report.h>
#include <torch/csrc/jit/ir/alias_analysis.h>
#include <torch/csrc/jit/ir/constants.h>
#include <torch/csrc/jit/ir/ir.h>
#include <torch/csrc/jit/ir/ir_views.h>
#include <torch/csrc/jit/jit_log.h>
#include <torch/csrc/jit/runtime/exception_message.h>
#include <torch/csrc/jit/runtime/operator.h>

#include <ATen/DeviceGuard.h>
#include <ATen/ExpandUtils.h>
#include <ATen/core/interned_strings.h>
#include <ATen/core/jit_type.h>

#ifndef AT_PER_OPERATOR_HEADERS
#include <ATen/Functions.h>
#else
#include <ATen/ops/empty_strided.h>
#endif

#include <exception>
#include <iostream>
#include <memory>
#include <utility>
#include <vector>

#include "op_registry.h"

namespace c10 {

std::vector<size_t> irange(size_t end) {
  std::vector<size_t> range(end);
  std::iota(range.begin(), range.end(), 0);
  return range;
}
} // namespace c10
namespace torch {
namespace blade {
using namespace torch::jit;
using namespace c10;

bool mergeTypes(
    at::ArrayRef<Value*> lhs,
    at::ArrayRef<Value*> rhs,
    at::ArrayRef<Value*> outputs) {
  AT_ASSERT(lhs.size() == rhs.size() && rhs.size() == outputs.size());
  bool changed = false;
  for (const auto i : c10::irange(lhs.size())) {
    auto old_output_type = outputs[i]->type();
    auto new_type =
#if PYTORCH_MAJOR_VERSION == 1 && PYTORCH_MINOR_VERSION >= 7
        unifyTypes(lhs[i]->type(), rhs[i]->type(), /*default_to_union=*/true);
#else
        unifyTypes(lhs[i]->type(), rhs[i]->type());
#endif
    AT_ASSERT(new_type);
    outputs[i]->setType(*new_type);
    if (*old_output_type != *outputs[i]->type())
      changed = true;
  }
  return changed;
}

void applyTypes(at::ArrayRef<Value*> src, at::ArrayRef<Value*> dst) {
  AT_ASSERT(src.size() == dst.size());
  for (const auto i : c10::irange(src.size())) {
    dst[i]->setType(src[i]->type());
  }
}

void PropertyPropBase::propagateBlock(Block* block, bool insert_expands) {
  for (Node* node : block->nodes()) {
    try {
      propagateNode(node, insert_expands);
    } catch (propagation_error& e) {
      setUnshapedType(node);
    } catch (std::exception& e) {
      throw ErrorReport(node->sourceRange())
          << ExceptionMessage(e)
          << "\nThe above operation failed shape propagation in this context";
    }
  }
}

void PropertyPropBase::processIf(Node* node) {
  auto then_block = node->blocks().at(0);
  auto else_block = node->blocks().at(1);
  propagateBlock(then_block);
  propagateBlock(else_block);
  mergeTypes(then_block->outputs(), else_block->outputs(), node->outputs());
}

void PropertyPropBase::processLoop(Node* node) {
  LoopView loop(node);
  // propagate counter type
  loop.currentTripCount()->setType(loop.maxTripCount()->type());
  applyTypes(loop.carriedInputs(), loop.bodyCarriedInputs());

  do {
    propagateBlock(loop.bodyBlock(), /*insert_expands=*/false);
    // note: inserting expands is unsafe at this point, we don't know
    // if the types are stable yet, so the arguments to expand may change
  } while (mergeTypes(
      loop.bodyCarriedInputs(),
      loop.bodyCarriedOutputs(),
      loop.bodyCarriedInputs()));

  // now that the types are stable, we can insert the expands
  propagateBlock(loop.bodyBlock(), /*insert_expands=*/true);
  applyTypes(loop.bodyCarriedInputs(), loop.carriedOutputs());
}

void PropertyPropBase::setUnshapedType(Value* o) {
  o->setType(unshapedType(o->type()));
}

void PropertyPropBase::setUnshapedType(Node* node) {
  for (auto o : node->outputs()) {
    setUnshapedType(o);
  }
}

namespace prim {
using namespace ::c10::prim;
}

#define SHAPE_ASSERT(cond) \
  if (!(cond))             \
  throw propagation_error()

namespace {

bool isValidArgumentForRunning(Value* v) {
  // allow constants
  if (toIValue(v))
    return true;
  if (TensorTypePtr tt = v->type()->cast<TensorType>()) {
    if (!tt->scalarType()) {
      return false;
    }
    return !at::isIntegralType(*tt->scalarType(), /*includeBool=*/false);
  }
  return v->type()->isSubtypeOf(FloatType::get());
}

bool isValidReturnForRunning(Value* v) {
  return v->type()->isSubtypeOf(TensorType::get()) ||
      v->type()->isSubtypeOf(NumberType::get());
}

bool containsTensorType(const TypePtr& t) {
  auto n_contained = t->containedTypes().size();
  if (n_contained == 1) {
    return t->containedTypes().at(0)->isSubtypeOf(TensorType::get());
  } else if (n_contained > 1) {
    return std::any_of(
        t->containedTypes().begin(),
        t->containedTypes().end(),
        containsTensorType);
  }
  return false;
}

// for each node in the schema with type Tensor, extract the T type
// returns c10::nullopt if any Tensor in the schema does not have a known
// shape ignores non-tensor in the list of inputs
c10::optional<std::vector<TensorTypePtr>> gatherTensorTypes(
    Node* node,
    bool complete = false) {
  std::vector<TensorTypePtr> tensor_types;

  auto schema_opt = node->maybeSchema();
  if (!schema_opt) {
    return c10::nullopt;
  }
  auto& schema = *schema_opt;
  auto& args = schema.arguments();
  // can't handle varargs primitives because we don't know what should be a
  // Tensor
  if (schema.is_vararg()) {
    return c10::nullopt;
  }
  for (const auto i : c10::irange(args.size())) {
    if (args[i].type()->isSubtypeOf(ListType::ofTensors())) {
      return c10::nullopt;
    } else if (args[i].type()->isSubtypeOf(TensorType::get())) {
      if (auto type = node->input(i)->type()->cast<TensorType>()) {
        if (complete && !type->isComplete()) {
          return c10::nullopt;
        }
        tensor_types.push_back(type);
      } else {
        return c10::nullopt;
      }
    } else /* non-tensor type */ {
      continue;
    }
  }
  return tensor_types;
}

int64_t wrapDim(int64_t dim, at::IntArrayRef sizes) {
  if (dim < 0) {
    dim += (int64_t)sizes.size();
  }
  return dim;
}

c10::ScalarType unionScalarTypes(
    c10::ScalarType original,
    c10::ScalarType next) {
  if (original == c10::ScalarType::Undefined) {
    return next;
  } else {
    return c10::promoteTypes(original, next);
  }
}

// Promotes result types for arithmetic operations on Tensor operands using
// new type promotion logic. See tensor_attributes.rst for details.
// This doesn't handle the case of arithmetic ops with Scalar arguments (when
// `Tensor.getUnsafeTensorImpl()->is_wrapped_nubmer()` would return true)
c10::optional<c10::ScalarType> getPromotedTypeForArithmeticOp(Node* node) {
  c10::ScalarType dimmed = c10::ScalarType::Undefined;
  c10::ScalarType zerodim = c10::ScalarType::Undefined;
  // binary arithmetic ops, more than 2 args is alpha.
  for (const auto i : c10::irange(2)) {
    auto dtt = node->inputs()[i]->type()->expect<TensorType>();
    auto inputDtype = dtt->scalarType();
    if (!dtt || !inputDtype) {
      return c10::nullopt;
    }
    if (dtt->dim() && *dtt->dim() > 0) {
      dimmed = unionScalarTypes(dimmed, *inputDtype);
    } else if (!isFloatingType(dimmed)) {
      // if no dimensions
      zerodim = unionScalarTypes(zerodim, *inputDtype);
    }
  }
  // if a tensor with dimensions is already of the highest category, don't
  // need to check zero-dim tensors.
  if (isFloatingType(dimmed)) {
    return dimmed;
  }
  // int_tensor * zero_dim_floating -> floating_tensor
  if (isIntegralType(dimmed, false) && isFloatingType(zerodim)) {
    return zerodim;
  }
  // bool_tensor * non_bool_scalar -> non_bool_tensor
  if (c10::ScalarType::Bool == dimmed &&
      c10::ScalarType::Undefined != zerodim) {
    return zerodim;
  }
  // types of dimensioned tensors generally take precedence over zero-dim
  // tensors if not promoting due to category. e.g.:
  // int_tensor * long -> int_tensor
  if (c10::ScalarType::Undefined != dimmed) {
    return dimmed;
  }

  // no dimmed tensors. e.g. zero_dim_tensor + zero_dim_tensor.
  return zerodim;
}

class ShapePropagator : public PropertyPropBase {
 public:
  explicit ShapePropagator(const std::shared_ptr<Graph>& graph)
      : PropertyPropBase(graph), aliasDb_(graph) {
    collectResizeSet(graph->block());
  }

 private:
  ValueSet resized_alias_set;
  const AliasDb aliasDb_;

  bool resizesInput(Node* n) {
    static std::unordered_set<Symbol> resize_ops{
        aten::resize_,
        aten::resize_as_,
        // inplaced copy would never changing the shape
        // aten::copy_,
        aten::set_,
        aten::unsqueeze_,
        aten::t_,
        aten::transpose_,
    };

    if (resize_ops.count(n->kind()))
      return true;

    if (!n->maybeSchema())
      return false;

    // ops which take the result and write to input "out"
    if (auto out_arg_index = n->schema().argumentIndexWithName("out")) {
      auto arg = n->schema().arguments().at(*out_arg_index);
      return arg.kwarg_only() && arg.type()->isSubtypeOf(TensorType::get());
    }
    return false;
  }

  void collectResizeSet(Block* block) {
    for (Node* n : block->nodes()) {
      for (Block* b : n->blocks()) {
        collectResizeSet(b);
      }
      if (resizesInput(n)) {
        for (const auto input : n->inputs()) {
          if (aliasDb_.writesToAlias(n, {input})) {
            resized_alias_set.insert(input);
          }
        }
      }
    }
  }

  IValue representativeValue(Value* v) {
    TypePtr type_ = v->type();
    // if the value is actually constant, just use it!
    if (auto iv = toIValue(v)) {
      return *iv;
    }
    if (TensorTypePtr type = type_->cast<TensorType>()) {
      if (type->isComplete()) {
        at::DeviceGuard device_guard(*type->device());
        return at::empty_strided(
                   *type->sizes().concrete_sizes(),
                   *type->strides().concrete_sizes(),
                   at::TensorOptions(*type->device())
                       .dtype(*type->scalarType()))
            .zero_();
      }
      // fallthrough
    } else if (type_->isSubtypeOf(FloatType::get())) {
      return 0.f;
    }
    // we should not get here because isValidArgumentForRunning should have
    // prevented it
    std::stringstream ss;
    ss << "unable to create representative value for: " << type_->str()
       << ". File a bug report";
    throw std::runtime_error(ss.str());
  }

  void broadcastBinary(
      Node* node,
      std::vector<TensorTypePtr>& types,
      size_t idx1,
      size_t idx2) {
    auto expected_size = at::infer_size(
        *types[idx1]->sizes().concrete_sizes(),
        *types[idx2]->sizes().concrete_sizes());
    auto broadcast = [&](size_t input_idx) {
      TensorTypePtr input_type = types.at(input_idx);
      if (input_type->sizes() == expected_size)
        return;
      auto graph = node->owningGraph();
      WithInsertPoint point_guard{node};
      Node* expand = graph
                         ->create(
                             aten::expand,
                             {node->inputs().at(input_idx),
                              graph->insertConstant(expected_size),
                              graph->insertConstant(false)})
                         ->insertBefore(node);
      propagateNode(expand);
      node->replaceInput(input_idx, expand->output());
    };
    broadcast(idx1);
    broadcast(idx2);
    types[0] = node->inputs().at(idx1)->type()->expect<TensorType>();
    types[1] = node->inputs().at(idx2)->type()->expect<TensorType>();
  }

  OperatorSet cannot_propagate_shape_by_running_it = {
      "aten::inverse(Tensor self) -> Tensor",
  };

  // Check if this node depends on a value that has been mutated previously. If
  // it has, then it's not safe to run this node in isolation, since we don't
  // know whether the dependency has been executed.
  std::unordered_map<Node*, bool> dependsOnMutationMemo_;
  bool dependsOnMutation(Node* node) {
    if (dependsOnMutationMemo_.count(node) != 0) {
      return dependsOnMutationMemo_[node];
    }

    if (aliasDb_.hasWriters(node)) {
      // If something could have written to a value used by this node, we can't
      // guarantee the result is the same when running it in isolation.
      dependsOnMutationMemo_[node] = true;
      return true;
    }

    // recursively check the producers of its inputs. We need to do this if the
    // mutable value has been laundered through a pure function:
    //   a += 1
    //   c = a + b
    //   d = c + 1
    // In this case, `d` cares whether `a` has been mutated even though it's not
    // a direct input.
    auto depends = false;
    for (auto input : node->inputs()) {
      depends |= dependsOnMutation(input->node());
    }

    dependsOnMutationMemo_[node] = depends;
    return depends;
  }

  bool canPropagateShapeByRunningIt(Node* node) {
    if (nodeIsMemberOf(*node, cannot_propagate_shape_by_running_it)) {
      return false;
    }

    if (dependsOnMutation(node)) {
      return false;
    }

    bool valid_args = std::all_of(
        node->inputs().begin(),
        node->inputs().end(),
        isValidArgumentForRunning);
    if (!valid_args)
      return false;

    bool valid_returns = std::all_of(
        node->outputs().begin(),
        node->outputs().end(),
        isValidReturnForRunning);
    if (!valid_returns)
      return false;

    return true;
  }

  // If there's no Tensor in outputs, e.g float / float,
  // we don't need to propagate shape.
  bool DoesntRefineOutputs(Node* node) {
    auto outputs = node->outputs();
    for (auto& out : outputs) {
      if (containsTensorType(out->type())) {
        return false;
      }
    }
    return true;
  }

  bool PropagateShapeOnNodeByRunningIt(Node* node, Operation op = nullptr) {
    if (!canPropagateShapeByRunningIt(node))
      return false;

    if (!op)
      op = node->getOperation();

    Stack stack;

    for (auto input : node->inputs()) {
      stack.push_back(representativeValue(input));
    }

    // XXX: we're not catching any exceptions from the op for now. This
    // is to uncover any mistakes we could make when editing this code,
    // and eventually it shouldn't matter, because this phase should be
    // preceded by schema checking.
#if PYTORCH_MAJOR_VERSION == 1 && \
    (PYTORCH_MINOR_VERSION >= 10 || PYTORCH_MINOR_VERSION == 6)
    op(stack);
#else
    op(&stack);
#endif
    AT_ASSERT(stack.size() == node->outputs().size());
    for (const auto i : c10::irange(stack.size())) {
      // some ops may have mixed tensor/primitive outputs
      // for primitives, we don't need to change the type because it is already
      // its most constrained form.
      auto tensor_type = node->outputs()[i]->type()->cast<TensorType>();
      if (stack[i].isTensor() && tensor_type) {
        // gradient information isn't always available or part of represenative
        // inputs, maintain original grad property
        auto tensor_grad = tensor_type->requiresGrad();
        node->outputs()[i]->setType(TensorType::create(stack[i].toTensor())
                                        ->withRequiresGrad(tensor_grad));
      }
    }
    return true;
  }

  void PropagateCatShape(Node* cat_node) {
    static const auto propagate_complete =
        [](Node* node, at::ArrayRef<Value*> tensors) -> bool {
      auto input_types =
          fmap(tensors, [](Value* v) { return v->type()->cast<TensorType>(); });
      if (!std::all_of(
              input_types.begin(),
              input_types.end(),
              [](const TensorTypePtr& tp) {
                return tp != nullptr && tp->isComplete();
              })) {
        return false;
      }
      if (!node->is_constant(attr::dim))
        return false;
      std::vector<int64_t> sizes = *input_types[0]->sizes().concrete_sizes();
      const int64_t dim = wrapDim(node->get<int64_t>(attr::dim).value(), sizes);
      const int64_t ndim = (int64_t)sizes.size();

      if (dim < 0 || dim >= ndim)
        return false;

      sizes[dim] = 0;
      for (auto& tp : input_types) {
        auto tp_sizes = tp->sizes().concrete_sizes().value();
        if (sizes.size() != tp_sizes.size())
          return false;
        for (const auto i : c10::irange(ndim)) {
          if (sizes[i] != tp_sizes[i] && i != dim) {
            return false;
          }
        }
        sizes[dim] += tp_sizes[dim];
      }
      node->output()->setType(input_types[0]->withSizes(sizes));
      return true;
    };
    static const auto propagate = [](Node* node,
                                     at::ArrayRef<Value*> tensors) -> bool {
      for (Value* v : tensors) {
        if (auto type = v->type()->cast<TensorType>()) {
          node->output()->setType(type->dimensionedOnly());
          return true;
        }
      }
      return false;
    };
    auto list_node =
        ((cat_node->kind() == prim::FusedConcat)
             ? cat_node
             : cat_node->namedInput(attr::tensors)->node());
    if (list_node->kind() == prim::ListConstruct ||
        cat_node->kind() == prim::FusedConcat) {
      auto tensors = list_node->inputs();
      if (!tensors.empty()) {
        // NOLINTNEXTLINE(bugprone-branch-clone)
        if (propagate_complete(cat_node, tensors)) {
          return;
        } else if (propagate(cat_node, tensors)) {
          return;
        }
      }
    }
    setUnshapedType(cat_node);
  }

#if PYTORCH_MAJOR_VERSION == 1 && PYTORCH_MINOR_VERSION <= 10
  c10::optional<at::ScalarType> tryScalarTypeFromJitType(Type& type) {
    c10::TypePtr typeptr{&type};
    return c10::tryScalarTypeFromJitType(typeptr);
  }
#endif

  void propagateTorchTensorShape(Node* node) {
    auto input_type = node->inputs().at(0)->type();

    size_t dims = 0;
    auto input_base_type = input_type;
    auto list_type = input_type->cast<ListType>();
    while (list_type) {
      dims++;
      input_base_type = list_type->getElementType();
      list_type = input_base_type->cast<ListType>();
    }

    at::optional<at::ScalarType> default_type =
        tryScalarTypeFromJitType(*input_base_type);
    if (auto grad_index = node->schema().argumentIndexWithName("dtype")) {
      auto inp = toIValue(node->inputs().at(*grad_index));
      if (inp == c10::nullopt) {
        return;
      } else if (!inp->isNone()) {
        default_type = inp->toScalarType();
      }
    }

    at::Device default_device = at::kCPU;
    if (auto device_index = node->schema().argumentIndexWithName("device")) {
      auto inp = toIValue(node->inputs().at(*device_index));
      if (inp == c10::nullopt) {
        return;
      } else if (!inp->isNone()) {
        default_device = inp->toDevice();
      }
    }
    node->output()->setType(TensorType::create(
        default_type, default_device, dims, /*requires_grad=*/c10::nullopt));
  }

  // returns whether any such values were found
  bool setUnshapedTypeIfAliasResizedSet(at::ArrayRef<Value*> vs) {
    bool in_resize = false;
    for (auto v : vs) {
      if (aliasDb_.mayAlias(ValueSet{v}, resized_alias_set)) {
        setUnshapedType(v);
        in_resize = true;
      }
    }
    return in_resize;
  }

  void propagateNode(Node* node, bool insert_expands = true) override {
    // Certain ops like resize_ change the input tensors size. Because our
    // analysis is flow invariant, we set any Tensor that can alias a resized
    // Tensor to the base Tensor Type without size information.
    if (setUnshapedTypeIfAliasResizedSet(node->inputs())) {
      return setUnshapedType(node);
    }

    // These don't require the types, and have complicated schema. Return early
    // after we process them.
    switch (node->kind()) {
      case prim::If:
        return processIf(node);
      case prim::Loop: {
        return processLoop(node);
      }
      case aten::Bool:
      case aten::Int:
      case aten::Float:
      case aten::ScalarImplicit:
      case aten::FloatImplicit:
      case aten::IntImplicit:
        return; // correct num type is already set
      case prim::NumToTensor: {
        TypePtr typ = node->input()->type();
        if (typ->isSubtypeOf(IntType::get()) ||
            typ->isSubtypeOf(BoolType::get())) {
          node->output()->setType(TensorType::create(
              at::kLong, at::kCPU, 0, /*requires_grad=*/c10::nullopt));
        } else if (node->input()->type()->isSubtypeOf(FloatType::get())) {
          node->output()->setType(TensorType::create(
              at::kDouble, at::kCPU, 0, /*requires_grad=*/c10::nullopt));
        }
        return;
      }
      case aten::tensor:
      case aten::as_tensor: {
        // as_tensor has an overloaded schema and can either have a tensor or
        // a list as the first input, if the input is a tensor, we delegate
        // the shape propagation in PropagateTensorShapeOnNode
        if (node->inputs().at(0)->type()->isSubtypeOf(TensorType::get())) {
          break;
        }
        return propagateTorchTensorShape(node);
      }
      case prim::TupleConstruct: {
        // We refresh the tuple type, because the input types could have been
        // refined.
        auto orig_type = node->output()->type()->expect<TupleType>();
        auto new_types =
            fmap(node->inputs(), [](Value* v) { return v->type(); });
        node->output()->setType(
            orig_type->createWithContained(std::move(new_types)));
        return;
      }
      case prim::TupleUnpack: {
        auto tuple_type = node->input()->type()->cast<TupleType>();
        AT_ASSERT(
            tuple_type &&
            tuple_type->elements().size() == node->outputs().size());
        auto elems = tuple_type->elements();
        for (size_t i = 0; i < node->outputs().size(); ++i) {
          node->output(i)->setType(elems[i]);
        }
        return;
      }
      case prim::Constant: {
        if (node->output()->type()->isSubtypeOf(TensorType::get())) {
          node->output()->inferTypeFrom(node->t(attr::value));
        }
        return;
      }
      case prim::unchecked_unwrap_optional: {
        // If we have specialized the optional type to the element type,
        // we want to pass it down. We write this as input.isSubtypeOf(output)
        // to be sure that we don't screw up nested optionals.
        if (node->input()->type()->isSubtypeOf(node->output()->type())) {
          node->output()->setType(node->input()->type());
        }
        return;
      }
      case prim::ConstantChunk: {
        Value* tensor = node->input();
        if (auto type = tensor->type()->cast<TensorType>()) {
          type = type->dimensionedOnly();
          for (Value* output : node->outputs()) {
            output->setType(type);
          }
        } else {
          setUnshapedType(node);
        }
        return;
      }
      case prim::grad: {
        auto tt = node->input()->type()->expect<TensorType>();
        // grad may be undefined
        // requires_grad may be required
        auto grad_type = TensorType::get()->withPossiblyUndefined();
        node->output()->setType(grad_type);
        return;
      }
      case prim::CallFunction:
      case prim::CallMethod:
      case prim::AutogradZero: {
        setUnshapedType(node);
        return;
      }
      case prim::GetAttr: {
        auto cls = node->input()->type()->expect<ClassType>();
        // propagate any type specializations encoded in the type of the class
        node->output()->setType(cls->getAttribute(node->s(attr::name)));
        return;
      }
      case aten::_unwrap_optional: {
        // If we have specialized the optional type to the element type,
        // we want to pass it down. We write this as input.isSubtypeOf(output)
        // to be sure that we don't screw up nested optionals.
        if (node->input()->type()->isSubtypeOf(node->output()->type())) {
          node->output()->setType(node->input()->type());
        }
        return;
      }
      default:
        break; // fall-through
    }

    if (node->hasSideEffects()) {
      return;
    }
    if (node->matches("aten::cat(Tensor[] tensors, int dim) -> Tensor") ||
        node->kind() == prim::FusedConcat) {
      return PropagateCatShape(node);
    }

    if (auto maybe_complete_types =
            gatherTensorTypes(node, /*complete=*/true)) {
      if (PropagateCompleteShapeOnNode(
              node, insert_expands, std::move(*maybe_complete_types))) {
        return;
      }
    }

    if (PropagateTensorShapeOnNode(node, insert_expands)) {
      return;
    }

    if (DoesntRefineOutputs(node)) {
      return;
    }

    if (PropagateShapeOnNodeByRunningIt(node)) {
      return;
    }
    return setUnshapedType(node);
  }

  static c10::optional<size_t> determineListSize(Value* list) {
    AT_ASSERT(list->type()->cast<ListType>());
    if (auto shape = constant_as<c10::List<int64_t>>(list)) {
      return shape->size();
    }
    auto input_node = list->node();
    if (input_node->kind() == prim::ListConstruct) {
      return input_node->inputs().size();
    }
    return c10::nullopt;
  }

  // is it ok to try to run the op
  // If an input is a constant, then we assume that the input is valid
  // and we can try to run it.
  // Otherwise:
  // Integral typed _inputs_ are often an indicator that we're indexing into
  // a tensor, so we should special-case these ops in the shape propagation.
  // Additionally, passing in a zero representative tensor into an integer
  // division op causes divide-by-zero errors
  // _Outputs_ must be tensors or primitives
  // We will call inferTypeFrom on the tensors, and ignore the primitives.
  // However, we allow primitive returns because we want to support mixed
  // primitive/tensor outputs.

  bool PropagateTensorShapeOnNode(Node* node, bool insert_expands) {
    static const auto broadcast =
        [](std::vector<TensorTypePtr>& tensor_types,
           c10::optional<at::ScalarType> t) -> TensorTypePtr {
      if (tensor_types.size() == 1) {
        return tensor_types[0]->dimensionedOnly()->withScalarType(t);
      }
      AT_ASSERT(!tensor_types.empty());
      auto any_type = tensor_types[0];
      auto max_dims = any_type->dim();
      for (auto& type : tensor_types) {
        if (!max_dims || !type->dim()) {
          max_dims = c10::nullopt;
        } else {
          max_dims = std::max(*max_dims, *type->dim());
        }
      }
      return TensorType::create(
          t,
          any_type->device(),
          max_dims,
          /*requires_grad=*/c10::nullopt);
    };

    using type_vec_t = std::vector<TensorTypePtr>;
    // Formula is expected to return a vector of length equal to the number of
    // tensor outputs of the node, or an empty vector which implies that it
    // failed to propagate.
    using formula_t = std::function<type_vec_t(Node*)>;
    static std::mutex shape_formulas_mutex;
    static std::vector<std::pair<OperatorSet, formula_t>> shape_formulas;
    struct register_formula_for {
      register_formula_for(OperatorSet operators, formula_t formula) {
        std::unique_lock<std::mutex> lock{shape_formulas_mutex};
        shape_formulas.emplace_back(std::move(operators), std::move(formula));
      }
    };

    // Requirements:
    //   dims           : preserved
    //   scalar type    : preserved
    //   device         : preserved
    //   tensor inputs  : 1
    //   tensor outputs : 1
    // Additionally:
    //   - First input should be the only tensor input
    static const register_formula_for simple_unary_ops{
        {
            "aten::acos(Tensor self) -> Tensor",
            "aten::neg(Tensor self) -> Tensor",
            "aten::t(Tensor self) -> Tensor",
            "aten::sigmoid(Tensor self) -> Tensor",
#if PYTORCH_MAJOR_VERSION == 1 && PYTORCH_MINOR_VERSION > 6
            "aten::logit(Tensor self, float? eps=None) -> Tensor",
#endif
            "aten::tanh(Tensor self) -> Tensor",
            "aten::relu(Tensor self) -> Tensor",
            "aten::asin(Tensor self) -> Tensor",
            "aten::atan(Tensor self) -> Tensor",
            "aten::ceil(Tensor self) -> Tensor",
            "aten::clone(Tensor self, *, MemoryFormat? memory_format=None) -> Tensor",
            "aten::contiguous(Tensor(a) self, *, MemoryFormat memory_format=contiguous_format) -> Tensor(a)",
            "aten::bernoulli(Tensor self, *, Generator? generator) -> Tensor",
            "aten::celu(Tensor self, Scalar alpha) -> Tensor",
            "aten::clamp(Tensor self, Scalar? min, Scalar? max) -> Tensor",
            "aten::clamp_max(Tensor self, Scalar max) -> Tensor",
            "aten::clamp_min(Tensor self, Scalar min) -> Tensor",
            "aten::alpha_dropout(Tensor input, float p, bool train) -> Tensor",
            "aten::bernoulli(Tensor self, float p, *, Generator? generator) -> Tensor",
            "aten::cos(Tensor self) -> Tensor",
            "aten::cosh(Tensor self) -> Tensor",
            "aten::digamma(Tensor self) -> Tensor",
            "aten::dropout(Tensor input, float p, bool train) -> Tensor",
            "aten::elu(Tensor self, Scalar alpha, Scalar scale, Scalar input_scale) -> Tensor",
            "aten::erf(Tensor self) -> Tensor",
            "aten::erfc(Tensor self) -> Tensor",
            "aten::erfinv(Tensor self) -> Tensor",
            "aten::exp(Tensor self) -> Tensor",
            "aten::expm1(Tensor self) -> Tensor",
            "aten::log(Tensor self) -> Tensor",
            "aten::log10(Tensor self) -> Tensor",
            "aten::log1p(Tensor self) -> Tensor",
            "aten::log2(Tensor self) -> Tensor",
            "aten::log_sigmoid(Tensor self) -> Tensor",
            "aten::floor(Tensor self) -> Tensor",
            "aten::frac(Tensor self) -> Tensor",
            "aten::flip(Tensor self, int[] dims) -> Tensor",
            "aten::feature_alpha_dropout(Tensor input, float p, bool train) -> Tensor",
            "aten::feature_dropout(Tensor input, float p, bool train) -> Tensor",
            "aten::hardshrink(Tensor self, Scalar lambd) -> Tensor",
            "aten::hardtanh(Tensor self, Scalar min_val, Scalar max_val) -> Tensor",
            "aten::glu(Tensor self, int dim) -> Tensor",
            "aten::inverse(Tensor self) -> Tensor",
            "aten::leaky_relu(Tensor self, Scalar negative_slope) -> Tensor",
            "aten::lgamma(Tensor self) -> Tensor",
            "aten::mvlgamma(Tensor self, int p) -> Tensor",
            "aten::normal(float mean, Tensor std, *, Generator? generator) -> Tensor",
            "aten::normal(Tensor mean, float std, *, Generator? generator) -> Tensor",
            "aten::permute(Tensor self, int[] dims) -> Tensor",
#if PYTORCH_MAJOR_VERSION == 1 && PYTORCH_MINOR_VERSION >= 12
            "aten::pin_memory(Tensor(a) self, Device? device=None) -> Tensor(a)",
            "aten::gelu(Tensor self, *, str approximate='none') -> Tensor",
            "aten::gelu_backward(Tensor grad_output, Tensor self, *, str approximate='none') -> Tensor",
#endif
            "aten::pinverse(Tensor self, float rcond) -> Tensor",
            "aten::reciprocal(Tensor self) -> Tensor",
            "aten::relu(Tensor self) -> Tensor",
            "aten::round(Tensor self) -> Tensor",
            "aten::rrelu(Tensor self, Scalar lower, Scalar upper, bool training, Generator? generator) -> Tensor",
            "aten::rsqrt(Tensor self) -> Tensor",
            "aten::selu(Tensor self) -> Tensor",
            "aten::sigmoid(Tensor self) -> Tensor",
            "aten::sign(Tensor self) -> Tensor",
            "aten::sin(Tensor self) -> Tensor",
            "aten::sinh(Tensor self) -> Tensor",
            "aten::softplus(Tensor self, Scalar beta, Scalar threshold) -> Tensor",
            "aten::softshrink(Tensor self, Scalar lambd) -> Tensor",
            "aten::sqrt(Tensor self) -> Tensor",
            "aten::tan(Tensor self) -> Tensor",
            "aten::tanh(Tensor self) -> Tensor",
            "aten::threshold(Tensor self, Scalar threshold, Scalar value) -> Tensor",
            "aten::transpose(Tensor self, int dim0, int dim1) -> Tensor",
            "aten::tril(Tensor self, int diagonal) -> Tensor",
            "aten::triu(Tensor self, int diagonal) -> Tensor",
            "aten::trunc(Tensor self) -> Tensor",
            "aten::rot90(Tensor self, int k, int[] dims) -> Tensor",
            "aten::narrow(Tensor self, int dim, int start, int length) -> Tensor",
#if PYTORCH_MAJOR_VERSION == 1 && PYTORCH_MINOR_VERSION > 7
            "aten::slice(Tensor self, int dim, int? start=None, int? end=None, int step=1) -> Tensor",
#else
            "aten::slice(Tensor self, int dim, int start, int end, int step) -> Tensor",
#endif
            "aten::alias(Tensor self) -> Tensor",
            "aten::zero_(Tensor self) -> Tensor",
        },
        [](Node* node) -> type_vec_t {
          auto input_type = node->input(0)->type()->cast<TensorType>();
          return input_type ? type_vec_t{input_type->dimensionedOnly()}
                            : type_vec_t{};
        }};

    // Requirements:
    //   dims           : preserved
    //   scalar type    : preserved, except complex maps to float
    //   device         : preserved
    //   tensor inputs  : 1
    //   tensor outputs : 1
    // Additionally:
    //   - First input should be the only tensor input
    static const register_formula_for simple_unary_ops_complex_to_float{
        {
            "aten::abs(Tensor self) -> Tensor",
        },
        [](Node* node) -> type_vec_t {
          auto input_type = node->input(0)->type()->cast<TensorType>();

#if PYTORCH_MAJOR_VERSION == 1 && PYTORCH_MINOR_VERSION >= 12
          // Maps complex -> float
          if (input_type->scalarType()) {
            const auto scalar_type = *(input_type->scalarType());
            if (isComplexType(scalar_type)) {
              const auto out_type = c10::toRealValueType(scalar_type);
              return type_vec_t{
                  input_type->dimensionedOnly()->withScalarType(out_type)};
            }
          }
#endif
          return input_type ? type_vec_t{input_type->dimensionedOnly()}
                            : type_vec_t{};
        }};

    // Requirements:
    //   dims           : broadcast all tensor args
    //   scalar type    : promoted from input dtypes
    //   device         : always matching and preserved
    //   tensor inputs  : *
    //   tensor outputs : 1
    static const register_formula_for broadcasting_ops_arithmetic{
        {
            // Tensor-Tensor operators
            "aten::add(Tensor self, Tensor other, *, Scalar alpha) -> Tensor",
            "aten::sub(Tensor self, Tensor other, *, Scalar alpha) -> Tensor",
            "aten::mul(Tensor self, Tensor other) -> Tensor",
            "aten::div(Tensor self, Tensor other) -> Tensor",
        },
        [](Node* node) -> type_vec_t {
          if (auto maybe_tensor_types = gatherTensorTypes(node)) {
            AT_ASSERT(maybe_tensor_types->size() >= 2);
            auto dtype = getPromotedTypeForArithmeticOp(node);
            return {broadcast(*maybe_tensor_types, dtype)};
          }
          return {};
        }};

    // Requirements:
    //   dims           : broadcast all tensor args
    //   scalar type    : always matching and preserved
    //   device         : always matching and preserved
    //   tensor inputs  : *
    //   tensor outputs : 1
    static const register_formula_for broadcasting_ops{
        {
            "aten::pow(Tensor self, Tensor exponent) -> Tensor",
            "aten::fmod(Tensor self, Tensor other) -> Tensor",
            "aten::remainder(Tensor self, Tensor other) -> Tensor",
            "aten::lerp(Tensor self, Tensor end, Scalar weight) -> Tensor",
            "aten::lerp(Tensor self, Tensor end, Tensor weight) -> Tensor",
            "aten::max(Tensor self, Tensor other) -> Tensor",
            "aten::min(Tensor self, Tensor other) -> Tensor",
            "aten::__and__(Tensor self, Tensor other) -> Tensor",
            "aten::__or__(Tensor self, Tensor other) -> Tensor",
            "aten::__xor__(Tensor self, Tensor other) -> Tensor",
            "aten::__lshift__(Tensor self, Tensor other) -> Tensor",
            "aten::__rshift__(Tensor self, Tensor other) -> Tensor",
            "aten::__iand__(Tensor self, Tensor other) -> Tensor",
            "aten::__ior__(Tensor self, Tensor other) -> Tensor",
            "aten::__ixor__(Tensor self, Tensor other) -> Tensor",
            "aten::__ilshift__(Tensor self, Tensor other) -> Tensor",
            "aten::__irshift__(Tensor self, Tensor other) -> Tensor",

            // Ops with Tensor-Tensor overloads only
            "aten::atan2(Tensor self, Tensor other) -> Tensor",
        },
        [](Node* node) -> type_vec_t {
          if (auto maybe_tensor_types = gatherTensorTypes(node)) {
            AT_ASSERT(maybe_tensor_types->size() >= 2);
            auto first_scalar_type = (*maybe_tensor_types)[0]->scalarType();
            auto second_scalar_type = (*maybe_tensor_types)[1]->scalarType();
            if (!first_scalar_type || !second_scalar_type) {
              return {};
            }
            size_t arg_for_type = 0;
            if (c10::promoteTypes(*first_scalar_type, *second_scalar_type) !=
                first_scalar_type) {
              arg_for_type = 1;
            }
            auto t = (*maybe_tensor_types)[arg_for_type]->scalarType();
            return {broadcast(*maybe_tensor_types, *t)};
          }
          return {};
        }};

    static const register_formula_for fused_accum_binary_ops{
        {
            // Non-binary ops
            "aten::addcdiv(Tensor self, Tensor tensor1, Tensor tensor2, *, Scalar value) -> Tensor",
            "aten::addcmul(Tensor self, Tensor tensor1, Tensor tensor2, *, Scalar value) -> Tensor",
        },
        [](Node* node) -> type_vec_t {
          if (auto maybe_tensor_types = gatherTensorTypes(node)) {
            auto dtype = (*maybe_tensor_types)[0]->scalarType();
            if (!dtype) {
              return {};
            }
            return {broadcast(*maybe_tensor_types, *dtype)};
          }
          return {};
        }};

    static const register_formula_for broadcasting_tensor_scalar_ops_arithmetic{
        {
            // Tensor-Scalar operators
            "aten::add(Tensor self, Scalar other, Scalar alpha) -> Tensor",
            "aten::sub(Tensor self, Scalar other, Scalar alpha) -> Tensor",
            "aten::mul(Tensor self, Scalar other) -> Tensor",
            "aten::div(Tensor self, Scalar other) -> Tensor",
        },
        [this](Node* node) -> type_vec_t {
          if (auto maybe_tensor_types = gatherTensorTypes(node)) {
            auto first_scalar_type = (*maybe_tensor_types)[0]->scalarType();
            auto second_scalar_type =
                tryScalarTypeFromJitType(*node->inputs()[1]->type());
            if (!first_scalar_type || !second_scalar_type) {
              return {};
            }
            if (isIntegralType(*first_scalar_type, false) &&
                isFloatingType(*second_scalar_type)) {
              auto default_dtype =
                  at::typeMetaToScalarType(caffe2::get_default_dtype());
              return {broadcast(*maybe_tensor_types, default_dtype)};
            }
            if (c10::ScalarType::Bool == *first_scalar_type &&
                c10::ScalarType::Bool != *second_scalar_type) {
              auto result_type =
                  c10::promoteTypes(*first_scalar_type, *second_scalar_type);
              return {broadcast(*maybe_tensor_types, result_type)};
            }
            return {broadcast(*maybe_tensor_types, first_scalar_type)};
          }
          return {};
        }};

    // NB: we always take the scalar type of the Tensor
    static const register_formula_for broadcasting_tensor_scalar_ops{
        {

            "aten::pow(Tensor self, Scalar exponent) -> Tensor",
            "aten::fmod(Tensor self, Scalar other) -> Tensor",
            "aten::remainder(Tensor self, Scalar other) -> Tensor",
            "aten::pow(Scalar self, Tensor exponent) -> Tensor",
            "aten::__and__(Tensor self, Scalar other) -> Tensor",
            "aten::__or__(Tensor self, Scalar other) -> Tensor",
            "aten::__xor__(Tensor self, Scalar other) -> Tensor",
            "aten::__lshift__(Tensor self, Scalar other) -> Tensor",
            "aten::__rshift__(Tensor self, Scalar other) -> Tensor",
            "aten::__iand__(Tensor self, Scalar other) -> Tensor",
            "aten::__ior__(Tensor self, Scalar other) -> Tensor",
            "aten::__ixor__(Tensor self, Scalar other) -> Tensor",
            "aten::__ilshift__(Tensor self, Scalar other) -> Tensor",
            "aten::__irshift__(Tensor self, Scalar other) -> Tensor",
        },
        [](Node* node) -> type_vec_t {
          if (auto maybe_tensor_types = gatherTensorTypes(node)) {
            return {broadcast(
                *maybe_tensor_types, (*maybe_tensor_types)[0]->scalarType())};
          }
          return {};
        }};

    // aten::where is special in that its return type is the second argument's
    // (self) type rather than the that of condition
    static const register_formula_for where_op{
        {
            "aten::where(Tensor condition, Tensor self, Tensor other) -> Tensor",
        },
        [](Node* node) -> type_vec_t {
          if (auto maybe_tensor_types = gatherTensorTypes(node)) {
            return {broadcast(
                *maybe_tensor_types, (*maybe_tensor_types)[1]->scalarType())};
          }
          return {};
        }};

    static const auto any_tensor_type = [](Node* node) -> TensorTypePtr {
      for (Value* input : node->inputs()) {
        if (auto type = input->type()->cast<TensorType>()) {
          if (type->dim().has_value()) {
            return type;
          }
        }
      }
      return nullptr;
    };

    // Requirements:
    //   dims           : always matching and preserved
    //   scalar type    : always matching and preserved
    //   device         : always matching and preserved
    //   tensor inputs  : 2
    //   tensor outputs : 1
    static const register_formula_for binary_ops_strict_match{
        {
            "aten::normal(Tensor mean, Tensor std, *, Generator? generator) -> Tensor",
            "aten::mm(Tensor self, Tensor mat2) -> Tensor",
            "aten::bmm(Tensor self, Tensor mat2) -> Tensor",
        },
        [](Node* node) -> type_vec_t {
          if (auto type = any_tensor_type(node)) {
            return {type};
          }
          return {};
        }};

    // Requirements:
    //   dims           : all tensor args are broadcast
    //   scalar type    : byte/uint8
    //   device         : always matching and preserved
    //   tensor inputs  : *
    //   tensor outputs : 1
    static const register_formula_for comparison_ops{
        {
            "aten::lt(Tensor self, Tensor other) -> Tensor",
            "aten::le(Tensor self, Tensor other) -> Tensor",
            "aten::gt(Tensor self, Tensor other) -> Tensor",
            "aten::ge(Tensor self, Tensor other) -> Tensor",
            "aten::eq(Tensor self, Tensor other) -> Tensor",
            "aten::ne(Tensor self, Tensor other) -> Tensor",
            "aten::lt(Tensor self, Scalar other) -> Tensor",
            "aten::le(Tensor self, Scalar other) -> Tensor",
            "aten::gt(Tensor self, Scalar other) -> Tensor",
            "aten::ge(Tensor self, Scalar other) -> Tensor",
            "aten::eq(Tensor self, Scalar other) -> Tensor",
            "aten::ne(Tensor self, Scalar other) -> Tensor",
        },
        [](Node* node) -> type_vec_t {
          if (auto maybe_tensor_types = gatherTensorTypes(node)) {
            return {broadcast(*maybe_tensor_types, at::kBool)};
          }
          return {};
        }};

    static const register_formula_for nn_ops_first_input_formula{
        *nn_ops_first_input_preserving(), [](Node* node) -> type_vec_t {
          if (auto type = node->input(0)->type()->cast<TensorType>()) {
            return {type->dimensionedOnly()};
          }
          return {};
        }};

    // Requirements:
    //   dims           : 0
    //   scalar type    : preserved
    //   device         : preserved
    //   tensor inputs  : 1
    //   tensor outputs : 1
    // Additionally:
    //   - First input should be the only tensor input
    static const register_formula_for all_reduce_ops{
        {
            "aten::det(Tensor self) -> Tensor",
            "aten::logdet(Tensor self) -> Tensor",
            "aten::max(Tensor self) -> Tensor",
            "aten::min(Tensor self) -> Tensor",
            "aten::median(Tensor self) -> Tensor",
#if PYTORCH_MAJOR_VERSION == 1 && PYTORCH_MINOR_VERSION > 7
            "aten::nanmedian(Tensor self) -> Tensor",
#endif
            "aten::norm(Tensor self, Scalar p) -> Tensor",
            "aten::std(Tensor self, bool unbiased) -> Tensor",
            "aten::trace(Tensor self) -> Tensor",
            "aten::var(Tensor self, bool unbiased) -> Tensor",
            "aten::all(Tensor self) -> Tensor",
            "aten::any(Tensor self) -> Tensor",
        },
        [](Node* node) -> type_vec_t {
          if (auto type = node->input(0)->type()->cast<TensorType>()) {
            return {type->withDim(0)};
          }
          return {};
        }};

    // Requirements:
    //   dims           : 0
    //   scalar type    : dtype if specified, else preserved
    //   device         : preserved
    //   tensor inputs  : 1
    //   tensor outputs : 1
    // Additionally:
    //   - First input should be the only tensor input
    static const register_formula_for reduce_ops_with_opt_dtype{
        {"aten::mean(Tensor self, *, int? dtype) -> Tensor"},
        [](Node* node) -> type_vec_t {
          at::optional<IValue> maybe_dtype_option = node->get(attr::dtype);
          if (auto type = node->input(0)->type()->cast<TensorType>()) {
            auto ret = type->withDim(0);
            if (maybe_dtype_option && !maybe_dtype_option->isNone()) {
              return {ret->withScalarType(maybe_dtype_option->toScalarType())};
            } else {
              return {ret};
            }
          }
          return {};
        }};

    // Requirements:
    //   dims           : 0
    //   scalar type    : dtype if specified, else preserved if floating point,
    //   otherwise long/int64 device         : preserved tensor inputs  : 1
    //   tensor outputs : 1
    // Additionally:
    //   - First input should be the only tensor input
    static const register_formula_for
        all_reduce_ops_with_integer_upcast_and_dtype{
            {
                "aten::sum(Tensor self, *, int? dtype) -> Tensor",
                "aten::prod(Tensor self, *, int? dtype) -> Tensor",
            },
            [](Node* node) -> type_vec_t {
              if (auto type = node->input(0)->type()->cast<TensorType>()) {
                type = type->withDim(0);
                at::optional<IValue> maybe_dtype_option =
                    node->get(attr::dtype);
                if (maybe_dtype_option && !maybe_dtype_option->isNone()) {
                  return {
                      type->withScalarType(maybe_dtype_option->toScalarType())};
                }
                if (type->scalarType()) {
                  return {
                      at::isFloatingType(*type->scalarType())
                          ? type
                          : type->withScalarType(at::kLong)};
                } else {
                  return {type};
                }
              }
              return {};
            }};

    static const auto reduce_op_handler = [](Node* node,
                                             int64_t num_reduced_dim = 0,
                                             bool upcast_integer = false,
                                             c10::optional<IValue> opt_dtype =
                                                 c10::nullopt) -> type_vec_t {
      if (auto type = node->input(0)->type()->cast<TensorType>()) {
        if (!type->scalarType() || !type->dim()) {
          return {};
        }
        if (opt_dtype && !opt_dtype->isNone()) {
          type = type->withScalarType(opt_dtype->toScalarType());
        } else if (upcast_integer && !at::isFloatingType(*type->scalarType())) {
          type = type->withScalarType(at::kLong);
        }
        // NOLINTNEXTLINE(clang-diagnostic-sign-compare)
        if (*type->dim() >= num_reduced_dim && num_reduced_dim > 0) {
          return {type->withDim(*type->dim() - num_reduced_dim)};
        } else {
          return {type};
        }
      }
      return {};
    };

    static const auto multidim_reduce_with_keepdim =
        [](Node* node,
           int64_t num_reduced_dim,
           bool upcast_integer,
           c10::optional<IValue> opt_dtype = c10::nullopt) -> type_vec_t {
      auto maybe_keepdim = node->get<bool>(attr::keepdim);
      if (!maybe_keepdim)
        return {};
      return reduce_op_handler(
          node,
          *maybe_keepdim ? 0 : num_reduced_dim,
          upcast_integer,
          opt_dtype);
    };

    // Requirements:
    //   dims           : 0 if keepdim, otherwise n(dims) smaller
    //   scalar type    : preserved
    //   device         : preserved
    //   tensor inputs  : 1
    //   tensor outputs : 1
    // Additionally:
    //   - First input should be the only tensor input
    //   - Has a bool keepdim argument
    static const register_formula_for
        multidim_reduce_ops_with_integer_upcast_and_dtype{
            {"aten::sum(Tensor self, int[] dim, bool keepdim, *, int? dtype) -> Tensor"},
            [](Node* node) -> type_vec_t {
              auto num_reduced_dim =
                  determineListSize(node->namedInput(attr::dim));
              if (!num_reduced_dim) {
                return {};
              }
              at::optional<IValue> opt_dtype = node->get(attr::dtype);
              return multidim_reduce_with_keepdim(
                  node,
                  /*num_reduced_dim=*/*num_reduced_dim,
                  /*upcast_integer=*/true,
                  opt_dtype);
            }};

    // Requirements:
    //   dims           : 0 if dim is None, otherwise preserved if keepdim ==
    //   false or 1 smaller otherwise scalar type    : preserved device :
    //   preserved tensor inputs  : 1 tensor outputs : 1
    // Additionally:
    //   - First input should be the only tensor input
    //   - Has a bool keepdim argument
    static const register_formula_for argminmax{
        {
            "aten::argmax(Tensor self, int? dim, bool keepdim) -> Tensor",
            "aten::argmin(Tensor self, int? dim, bool keepdim) -> Tensor",
        },
        [](Node* node) -> type_vec_t {
          if (auto type = node->input(0)->type()->cast<TensorType>()) {
            if (node->input(1)->type()->kind() == c10::TypeKind::NoneType) {
              return {type->withDim(0)};
            } else {
              return multidim_reduce_with_keepdim(
                  node, /*num_reduced_dim=*/1, /*upcast_integer=*/false);
            }
          }
          return {};
        }};

    // Requirements:
    //   dims           : preserved if keepdim == false, 1 smaller otherwise
    //   scalar type    : preserved for first output, byte/uint8 for second
    //   output if exists device         : preserved tensor inputs  : 1 tensor
    //   outputs : 1 or 2
    // Additionally:
    //   - First input should be the only tensor input
    //   - Has a bool keepdim argument
    static const register_formula_for dim_reduce_ops{
        {
            "aten::all(Tensor self, int dim, bool keepdim) -> Tensor",
            "aten::any(Tensor self, int dim, bool keepdim) -> Tensor",

            // Ops returning indices as second output
            "aten::kthvalue(Tensor self, int k, int dim, bool keepdim) -> (Tensor, Tensor)",
            "aten::max(Tensor self, int dim, bool keepdim) -> (Tensor, Tensor)",
            "aten::min(Tensor self, int dim, bool keepdim) -> (Tensor, Tensor)",
            "aten::median(Tensor self, int dim, bool keepdim) -> (Tensor, Tensor)",
#if PYTORCH_MAJOR_VERSION == 1 && PYTORCH_MINOR_VERSION > 7
            "aten::nanmedian(Tensor self, int dim, bool keepdim) -> (Tensor, Tensor)",
#endif
            "aten::mode(Tensor self, int dim, bool keepdim) -> (Tensor, Tensor)",
        },
        [](Node* node) -> type_vec_t {
          // NB: Note that while this function is generally meant to be used
          // with ops that have a single output, we will fix up its return right
          // below.
          auto output_types = multidim_reduce_with_keepdim(
              node, /*num_reduced_dim=*/1, /*upcast_integer=*/false);
          if (!output_types.empty() && node->outputs().size() == 2) {
            output_types.push_back(
                output_types.back()->withScalarType(at::kLong));
          }
          return output_types;
        }};

    // Requirements:
    //   dims           : preserved if keepdim == false, 1 smaller otherwise
    //   scalar type    : dtype if specified. preserved if floating point,
    //   otherwise long/int64 device         : preserved tensor inputs  : 1
    //   tensor outputs : 1
    // Additionally:
    //   - First input should be the only tensor input
    //   - has a bool keepdim argument
    static const register_formula_for dim_reduce_ops_with_integer_upcast{
        {
            "aten::prod(Tensor self, int dim, bool keepdim, *, int? dtype) -> Tensor",
        },
        [](Node* node) -> type_vec_t {
          auto maybe_keepdim = node->get<bool>(attr::keepdim);
          at::optional<IValue> opt_dtype = node->get(attr::dtype);
          return reduce_op_handler(
              node,
              /*num_reduce_dim=*/*maybe_keepdim ? 0 : 1,
              /*integer_upcast=*/true,
              opt_dtype);
        }};

    // Requirements:
    //   dims           : preserved
    //   scalar type    : dtype if specified, preserved if floating point,
    //    otherwise long/int64
    //   device         : preserved
    //   tensor inputs  : 1
    //   tensor outputs : 1
    // Additionally:
    //   - First input should be the only tensor input
    static const register_formula_for dim_reduce_ops_dtype{
        {"aten::cumprod(Tensor self, int dim, *, int? dtype) -> Tensor",
         "aten::cumsum(Tensor self, int dim, *, int? dtype) -> Tensor",
         "aten::log_softmax(Tensor self, int dim, int? dtype) -> Tensor"},
        [](Node* node) -> type_vec_t {
          at::optional<IValue> opt_dtype = node->get(attr::dtype);
          return reduce_op_handler(
              node, /*num_reduce_dim=*/0, /*integer_upcast=*/true, opt_dtype);
        }};

    // Requirements:
    //   dims           : preserved
    //   scalar type    : half to float if specified, otherwise preserved
    //   device         : preserved
    //   tensor inputs  : 1
    //   tensor outputs : 1
    static const register_formula_for register__softmax{
        {"aten::_softmax(Tensor self, int dim, bool half_to_float) -> Tensor",
         "aten::_log_softmax(Tensor self, int dim, bool half_to_float) -> Tensor"},
        [](Node* node) -> type_vec_t {
          bool half_to_float =
              node->get<bool>(Symbol::attr("half_to_float")).value();
          if (auto type = node->input(0)->type()->cast<TensorType>()) {
            if (half_to_float) {
              return {type->withScalarType(at::kFloat)};
            }
            return {type};
          }
          return {};
        }};

    // Requirements:
    //   dims           : preserved
    //   scalar type    : half to float if specified, otherwise preserved
    //   device         : preserved
    //   tensor inputs  : 1
#if PYTORCH_MAJOR_VERSION == 1 && PYTORCH_MINOR_VERSION >= 12
    static const register_formula_for register__softmax_backward{
        {"aten::_softmax_backward_data(Tensor grad_output, Tensor output, int dim, ScalarType input_dtype) -> Tensor",
         "aten::_log_softmax_backward_data(Tensor grad_output, Tensor output, int dim, ScalarType input_dtype) -> Tensor"},
        [](Node* node) -> type_vec_t {
          if (auto type = node->input(0)->type()->cast<TensorType>()) {
            auto scalar_type = type->scalarType();
            auto input_dtype = node->get(attr::input_dtype)->toScalarType();
            auto half_to_float = scalar_type != input_dtype;
            if (half_to_float && scalar_type == at::kFloat &&
                input_dtype == at::kHalf) {
              return {type->withScalarType(at::kHalf)};
            }
            return {type};
          }
          return {};
        }};
#endif
    static const register_formula_for register__nll_loss_backward{
        {"aten::nll_loss_backward(Tensor grad_output, Tensor self, Tensor target, Tensor? weight, int reduction, int ignore_index, Tensor total_weight) -> (Tensor)"},
        [](Node* node) -> type_vec_t {
          if (auto type = node->input(1)->type()->cast<TensorType>()) {
            return {type};
          }
          return {};
        }};

    // Requirements:
    //   dims           : preserved
    //   scalar type    : dtype if specified, otherwise preserved
    //   device         : preserved
    //   tensor inputs  : 1
    //   tensor outputs : 1
    static const register_formula_for register_softmax{
        {"aten::softmax(Tensor self, int dim, int? dtype) -> Tensor"},
        [](Node* node) -> type_vec_t {
          at::optional<IValue> opt_dtype = node->get(attr::dtype);
          return reduce_op_handler(
              node, /*num_reduced_dim=*/0, /*upcast_integer=*/false, opt_dtype);
        }};

    static const auto factory_with_ndim = [](Node* node,
                                             int dim) -> type_vec_t {
      at::optional<IValue> maybe_layout_option = node->get(attr::layout);
      if (!maybe_layout_option)
        return {};

      at::optional<IValue> maybe_device_option = node->get(attr::device);
      if (!maybe_device_option)
        return {};
      auto device =
          (maybe_device_option->isNone() ? at::kCPU
                                         : maybe_device_option->toDevice());

      at::optional<IValue> maybe_dtype_option = node->get(attr::dtype);
      if (!maybe_dtype_option)
        return {};
      auto dtype =
          (maybe_dtype_option->isNone() ? at::kDouble
                                        : maybe_dtype_option->toScalarType());

      return {TensorType::create(
          dtype, device, dim, /*requires_grad=*/c10::nullopt)};
    };

    static const auto factory_like_with_ndim = [](Node* node,
                                                  int dim) -> type_vec_t {
      auto tt = node->input(0)->type()->expect<TensorType>();
      auto in_type = tt->scalarType();
      auto in_dev = tt->device();

      at::optional<IValue> maybe_layout_option = node->get(attr::layout);
      if (!maybe_layout_option)
        return {};

      at::optional<IValue> maybe_device_option = node->get(attr::device);
      if (!maybe_device_option)
        return {};

      if (!maybe_device_option->isNone()) {
        in_dev = maybe_device_option->toDevice();
      }

      at::optional<IValue> maybe_dtype_option = node->get(attr::dtype);
      if (!maybe_dtype_option)
        return {};

      if (!maybe_dtype_option->isNone()) {
        in_type = maybe_dtype_option->toScalarType();
      }

      return {TensorType::create(
          in_type, in_dev, dim, /*requires_grad=*/c10::nullopt)};
    };

    // Requirements:
    //   dims           : preserved
    //   scalar type    : equal to value of dtype
    //   device         : equal to value of device
    //   tensor inputs  : 1
    //   tensor outputs : 1
    // Additionally:
    //   - has ScalarType dtype, Layeout layout and Device device arguments
    static const register_formula_for like_factories_with_options{
        {
            "aten::empty_like(Tensor self, *, int? dtype=None, int? layout=None, Device? device=None, bool? pin_memory=None, MemoryFormat? memory_format=None) -> Tensor",
            "aten::full_like(Tensor self, Scalar fill_value, *, int? dtype=None, int? layout=None, Device? device=None, bool? pin_memory=None, MemoryFormat? memory_format=None) -> Tensor",
            "aten::ones_like(Tensor self, *, int? dtype=None, int? layout=None, Device? device=None, bool? pin_memory=None, MemoryFormat? memory_format=None) -> Tensor",
            "aten::rand_like(Tensor self, *, int? dtype=None, int? layout=None, Device? device=None, bool? pin_memory=None, MemoryFormat? memory_format=None) -> Tensor",
            "aten::randint_like(Tensor self, int high, *, int? dtype=None, int? layout=None, Device? device=None, bool? pin_memory=None, MemoryFormat? memory_format=None) -> Tensor",
            "aten::randint_like(Tensor self, int low, int high, *, int? dtype=None, int? layout=None, Device? device=None, bool? pin_memory=None, MemoryFormat? memory_format=None) -> Tensor",
            "aten::randn_like(Tensor self, *, int? dtype=None, int? layout=None, Device? device=None, bool? pin_memory=None, MemoryFormat? memory_format=None) -> Tensor",
            "aten::zeros_like(Tensor self, *, int? dtype=None, int? layout=None, Device? device=None, bool? pin_memory=None, MemoryFormat? memory_format=None) -> Tensor",
#if PYTORCH_MAJOR_VERSION == 1 && PYTORCH_MINOR_VERSION >= 12
            "aten::_to_copy(Tensor self, *, int? dtype=None, int? layout=None, Device? device=None, bool? pin_memory=None, bool non_blocking=False, MemoryFormat? memory_format=None) -> Tensor",
#endif
        },
        [](Node* node) -> type_vec_t {
          if (auto type =
                  node->namedInput(attr::self)->type()->cast<TensorType>()) {
            if (type->dim()) {
              return factory_like_with_ndim(node, (int)*type->dim());
            }
          }
          return {};
        }};

    // Requirements:
    //   dims           : equal to number of elements in size
    //   scalar type    : equal to value of dtype
    //   device         : equal to value of device
    //   tensor inputs  : 1
    //   tensor outputs : 1
    // Additionally:
    //   - has int[] size, ScalarType dtype, Layeout layout and Device device
    //   arguments
    static const register_formula_for size_factories_with_options{
        {
            "aten::empty(int[] size, *, int? dtype, int? layout, Device? device, bool? pin_memory, MemoryFormat? memory_format=contiguous_format) -> Tensor",
            "aten::full(int[] size, Scalar fill_value, *, int? dtype, int? layout, Device? device, bool? pin_memory) -> Tensor",
            "aten::ones(int[] size, *, int? dtype, int? layout, Device? device, bool? pin_memory) -> Tensor",
            "aten::rand(int[] size, *, int? dtype, int? layout, Device? device, bool? pin_memory) -> Tensor",
            "aten::randn(int[] size, *, int? dtype, int? layout, Device? device, bool? pin_memory) -> Tensor",
            "aten::zeros(int[] size, *, int? dtype, int? layout, Device? device, bool? pin_memory) -> Tensor",
            "aten::randint(int high, int[] size, *, int? dtype, int? layout, Device? device, bool? pin_memory) -> Tensor",
            "aten::randint(int low, int high, int[] size, *, int? dtype, int? layout, Device? device, bool? pin_memory) -> Tensor",
        },
        [](Node* node) -> type_vec_t {
          if (auto maybe_size = node->get<c10::List<int64_t>>(attr::size)) {
            return factory_with_ndim(node, (int)maybe_size->size());
          }
          return {};
        }};

    static const auto get_cast_scalar_type = [](Node* node) -> at::ScalarType {
      switch (node->kind()) {
        case aten::_cast_Byte:
          return at::kByte;
        case aten::_cast_Char:
          return at::kChar;
        case aten::_cast_Double:
          return at::kDouble;
        case aten::_cast_Float:
          return at::kFloat;
        case aten::_cast_Half:
          return at::kHalf;
        case aten::_cast_Int:
          return at::kInt;
        case aten::_cast_Long:
          return at::kLong;
        case aten::_cast_Short:
          return at::kShort;
        default:
          AT_ASSERTM(
              false,
              "unknown node kind in get_cast_scalar_type: ",
              node->kind().toQualString());
      }
    };
    static const register_formula_for cast_ops{
        {
            "aten::_cast_Byte(Tensor self, bool non_blocking) -> Tensor",
            "aten::_cast_Char(Tensor self, bool non_blocking) -> Tensor",
            "aten::_cast_Double(Tensor self, bool non_blocking) -> Tensor",
            "aten::_cast_Float(Tensor self, bool non_blocking) -> Tensor",
            "aten::_cast_Half(Tensor self, bool non_blocking) -> Tensor",
            "aten::_cast_Int(Tensor self, bool non_blocking) -> Tensor",
            "aten::_cast_Long(Tensor self, bool non_blocking) -> Tensor",
            "aten::_cast_Short(Tensor self, bool non_blocking) -> Tensor",
        },
        [](Node* node) -> type_vec_t {
          if (auto type =
                  node->namedInput(attr::self)->type()->cast<TensorType>()) {
            return {type->withScalarType(get_cast_scalar_type(node))};
          }
          return {};
        }};

    // First, try to match one of the registered formulas to their operator
    // sets.
    for (auto& entry : shape_formulas) {
      if (nodeIsMemberOf(*node, entry.first)) {
        auto types = entry.second(node);
        if (types.empty()) {
          return false;
        } else {
          auto outputs = node->outputs();
          AT_ASSERT(types.size() == outputs.size());
          for (const auto i : c10::irange(types.size())) {
            AT_ASSERT(outputs[i]->type()->isSubtypeOf(TensorType::get()));
            outputs[i]->setType(types[i]);
          }
          return true;
        }
      }
    }

    // This section implements shape prop for an assorted set of nodes that only
    // need partial information about their input types.
    const auto input_type = [node](size_t index) {
      auto result = node->input(index)->type()->cast<TensorType>();
      if (result) {
        result = result->dimensionedOnly();
      }
      return result;
    };
    if (node->matches(
            "aten::masked_select(Tensor self, Tensor mask) -> Tensor")) {
      if (auto type = input_type(0)) {
        node->output()->setType(type->withDim(1));
        return true;
      }
    } else if (node->matches("aten::detach(Tensor(a) self) -> Tensor(a)")) {
      if (auto type = input_type(0)) {
        node->output()->setType(type->withRequiresGrad(false));
        return true;
      }
    } else if (
        node->matches(
            "aten::batch_norm_stats(Tensor input, float eps) -> (Tensor, Tensor)")) {
      if (auto type = input_type(0)) {
        if (type->scalarType() == at::kHalf) {
          type = type->withScalarType(at::kFloat);
        }
        type = type->withDim(1);
        node->outputs()[0]->setType(type);
        node->outputs()[1]->setType(type);
        return true;
      }
    } else if (
        node->matches(
            "aten::native_layer_norm_backward(Tensor grad_out, Tensor input, int[] normalized_shape, Tensor mean, Tensor rstd, Tensor? weight, Tensor? bias, bool[3] output_mask) -> (Tensor, Tensor, Tensor)")) {
      if (auto type = input_type(0)) {
        auto output_mask =
            node->get<c10::List<bool>>(attr::output_mask).value();
        if (output_mask[0]) {
          node->outputs()[0]->setType(type);
        }
        if (output_mask[1]) {
          if (auto weight_type = input_type(5))
            node->outputs()[1]->setType(weight_type);
        }
        if (output_mask[2]) {
          if (auto bias_type = input_type(6))
            node->outputs()[2]->setType(bias_type);
        }
        return true;
      }
    }
<<<<<<< HEAD
#if PYTORCH_MAJOR_VERSION == 1 && PYTORCH_MINOR_VERSION > 7
=======
#if PYTORCH_MAJOR_VERSION == 1 && PYTORCH_MINOR_VERSION > 8
>>>>>>> 264488ed
    else if (
        node->matches(
            "aten::native_layer_norm(Tensor input, int[] normalized_shape, Tensor? weight, Tensor? bias, float eps) -> (Tensor, Tensor, Tensor)")) {
      if (auto type = input_type(0)) {
        node->outputs()[0]->setType(type);
        auto normalized_shape =
            node->get<c10::List<int64_t>>(attr::normalized_shape).value();
        const size_t axis = type->dim().value() - normalized_shape.size();
        std::vector<ShapeSymbol> stat_shape;
        int64_t dims = axis + type->dim().value();

        for (const auto idx : c10::irange(axis)) {
<<<<<<< HEAD
          auto dim = type->symbolic_sizes()[idx];
          if (dim.is_static())
            stat_shape.emplace_back(ShapeSymbol::newSymbol());
          else
            stat_shape.emplace_back(ShapeSymbol::fromStaticSize(dim.value()));
=======
          auto dimSize = type->symbolic_sizes()[idx];
          if (dimSize.is_static())
            stat_shape.emplace_back(
                ShapeSymbol::fromStaticSize(dimSize.value()));
          else
            stat_shape.emplace_back(ShapeSymbol::newSymbol());
>>>>>>> 264488ed
        }
        for (const auto idx : c10::irange(axis, type->dim().value())) {
          (void)idx; // Suppress unused variable warning
          stat_shape.emplace_back(ShapeSymbol::fromStaticSize(1));
        }
<<<<<<< HEAD
        SymbolicShape shape(stat_shape);
        node->outputs()[1]->setType(type->withSymbolicShapes(shape));
        node->outputs()[2]->setType(type->withSymbolicShapes(shape));
=======
        SymbolicShape symblicShape(stat_shape);
        node->outputs()[1]->setType(type->withSymbolicShapes(symblicShape));
        node->outputs()[2]->setType(type->withSymbolicShapes(symblicShape));
>>>>>>> 264488ed
      }
      return true;
    }
#endif
    else if (
        node->matches(
            "aten::native_batch_norm(Tensor input, Tensor? weight, Tensor? bias, Tensor? running_mean, Tensor? running_var, bool training, float momentum, float eps) -> (Tensor, Tensor, Tensor)")) {
      if (auto type = input_type(0)) {
        node->outputs()[0]->setType(type);
        node->outputs()[1]->setType(type);
        node->outputs()[2]->setType(type);
        return true;
      }
    } else if (
        node->matches(
            "aten::nll_loss_forward(Tensor self, Tensor target, Tensor? weight, int reduction, int ignore_index) -> (Tensor output, Tensor total_weight)")) {
      int reduction = node->get<int>(attr::reduction).value();
      if (auto type = input_type(0)) {
        if (*type->dim() == 2 && reduction == 0) {
          node->outputs()[0]->setType(type->withDim(1));
        } else {
          node->outputs()[0]->setType(type->withDim(0));
        }
        node->outputs()[1]->setType(type->withDim(0));
        return true;
      }
    } else if (
        node->matches(
            "aten::native_dropout(Tensor input, float p, bool? train) -> (Tensor, Tensor)")) {
      if (auto type = input_type(0)) {
        node->outputs()[0]->setType(type);
        node->outputs()[1]->setType(type->withScalarType(at::kBool));
        return true;
      }
    } else if (node->matches(
                   "aten::dot(Tensor self, Tensor tensor) -> Tensor")) {
      if (auto type = any_tensor_type(node)) {
        node->output()->setType(type->withDim(0));
        return true;
      }
    } else if (
        node->matches("aten::mv(Tensor self, Tensor vec) -> Tensor") ||
        node->matches(
            "aten::addmv(Tensor self, Tensor mat, Tensor vec, *, Scalar beta, Scalar alpha) -> Tensor")) {
      if (auto type = any_tensor_type(node)) {
        node->output()->setType(type->withDim(1));
        return true;
      }
    } else if (
        node->matches(
            "aten::addmm(Tensor self, Tensor mat1, Tensor mat2, *, Scalar beta, Scalar alpha) -> Tensor") ||
        node->matches(
            "aten::addbmm(Tensor self, Tensor batch1, Tensor batch2, *, Scalar beta, Scalar alpha) -> Tensor") ||
        node->matches(
            "aten::addr(Tensor self, Tensor vec1, Tensor vec2, *, Scalar beta, Scalar alpha) -> Tensor")) {
      if (auto type = any_tensor_type(node)) {
        node->output()->setType(type->withDim(2));
        return true;
      }
    } else if (
        node->matches(
            "aten::baddbmm(Tensor self, Tensor batch1, Tensor batch2, *, Scalar beta, Scalar alpha) -> Tensor")) {
      if (auto type = any_tensor_type(node)) {
        node->output()->setType(type->withDim(3));
        return true;
      }
    } else if (
        node->matches(
            "aten::index_select(Tensor self, int dim, Tensor index) -> Tensor")) {
      auto type = input_type(0);
      auto index_type = input_type(1);
      // index_select behaves very weirdly when self.dim() == 0. It allows both
      // 0D and 1D indices, and returns a value that has as many dimensions as
      // index.
      if (type && index_type && type->dim()) {
        if (*type->dim() == 0) {
          node->output()->setType(type->withDim(index_type->dim()));
        } else {
          node->output()->setType(type);
        }
        return true;
      }
    } else if (
        node->matches(
            "aten::gather(Tensor self, int dim, Tensor index, *, bool sparse_grad=False) -> Tensor")) {
      auto type = input_type(0);
      auto index_type = input_type(1);
      // Gather has this annoying edge case where index always needs to match
      // the number of dims of self, **except** when self is 1D and index is 0D
      // in which case we return a 0D output.
      if (type && index_type && index_type->dim()) {
        if (*index_type->dim() == 0) {
          node->output()->setType(type->withDim(0));
        } else {
          node->output()->setType(type);
        }
        return true;
      }
    } else if (
        node->matches(
            "aten::embedding(Tensor weight, Tensor indices, int padding_idx, bool scale_grad_by_freq, bool sparse) -> Tensor")) {
      auto weight_type = input_type(0);
      auto indices_type = input_type(1);
      if (weight_type && indices_type && indices_type->dim()) {
        node->output()->setType(weight_type->withDim(*indices_type->dim() + 1));
        return true;
      }
    } else if (
        node->matches(
            "aten::embedding_dense_backward(Tensor grad_output, Tensor indices, int num_weights, int padding_idx, bool scale_grad_by_freq) -> Tensor")) {
      auto grad_output_type = input_type(0);
      auto maybe_num_weights = node->get<int>(attr::num_weights);
      if (grad_output_type && maybe_num_weights &&
          grad_output_type->sizes().size()) {
        // TODO(yancey.yx): sizes = {num_weights, grad_output.size(-1)}
        // ref:
        // aten/src/ATen/native/Embedding.cpp::embedding_dense_backward_cpu.
        node->output()->setType(grad_output_type->withDim(2));
        return true;
      }
    } else if (
        node->matches(
            "aten::bilinear(Tensor input1, Tensor input2, Tensor weight, Tensor? bias) -> Tensor")) {
      if (auto type = input_type(0)) {
        node->output()->setType(type);
        return true;
      }
      if (auto type = input_type(1)) {
        node->output()->setType(type);
        return true;
      }
    } else if (
        node->matches(
            "aten::dist(Tensor self, Tensor other, Scalar p) -> Tensor")) {
      if (auto type = any_tensor_type(node)) {
        node->output()->setType(type->withDim(0));
        return true;
      }
    }

    // The code below implements formulas that need type information for all
    // their tensor inputs, and have exactly one output.
    std::vector<TensorTypePtr> tensor_types;
    static const auto reshape_prop =
        [](Node* node,
           Symbol shape_input,
           const std::vector<TensorTypePtr>& tensor_types) -> TensorTypePtr {
      if (auto list_size = determineListSize(node->namedInput(shape_input))) {
        return tensor_types.at(0)->withDim(*list_size);
      }
      return nullptr;
    };
    const auto getSingleOutputType = [&]() -> TypePtr {
      if (node->matches("aten::type_as(Tensor self, Tensor other) -> Tensor")) {
        return tensor_types.at(0)->withScalarType(
            tensor_types.at(1)->scalarType());
      } else if (
          node->matches(
              "aten::view_as(Tensor(a) self, Tensor other) -> Tensor(a)") ||
          node->matches(
              "aten::expand_as(Tensor(a) self, Tensor other) -> Tensor(a)") ||
          node->matches(
              "aten::reshape_as(Tensor(a) self, Tensor other) -> Tensor(a)")) {
        return tensor_types.at(0)->withDim(tensor_types.at(1)->dim());
      } else if (
          node->matches("aten::view(Tensor self, int[] size) -> Tensor") ||
          node->matches(
              "aten::expand(Tensor self, int[] size, *, bool implicit) -> Tensor") ||
          node->matches(
              "aten::as_strided(Tensor self, int[] size, int[] stride, int? storage_offset) -> Tensor")) {
        return reshape_prop(node, attr::size, tensor_types);
      } else if (
          node->matches(
              "aten::as_tensor(Tensor data, *, ScalarType? dtype, Device? device) -> Tensor")) {
        TypePtr input_type = node->inputs().at(0)->type();
        if (auto type = input_type->cast<TensorType>()) {
          if (type->scalarType() && type->device()) {
            at::ScalarType default_type = *type->scalarType();
            c10::Device default_device = *type->device();
            if (auto dtype_index =
                    node->schema().argumentIndexWithName("dtype")) {
              auto inp = toIValue(node->inputs().at(*dtype_index));
              if (inp == c10::nullopt) {
                return nullptr;
              }
              if (!inp->isNone()) {
                default_type = inp->toScalarType();
              }
            }
            if (auto device_index =
                    node->schema().argumentIndexWithName("device")) {
              auto inp = toIValue(node->inputs().at(*device_index));
              if (inp == c10::nullopt) {
                return nullptr;
              }
              if (!inp->isNone()) {
                default_device = inp->toDevice();
              }
            }
            node->output()->setType(TensorType::create(
                default_type,
                default_device,
                type->dim(),
                /*requires_grad=*/c10::nullopt));
          }
        }
        return nullptr;
      } else if (
          node->matches(
              "aten::reshape(Tensor(a) self, int[] shape) -> Tensor(a)")) {
        return reshape_prop(node, attr::shape, tensor_types);
      } else if (node->matches(
                     "aten::repeat(Tensor self, int[] repeats) -> Tensor")) {
        return reshape_prop(node, attr::repeats, tensor_types);
      } else if (node->matches(
                     "aten::unsqueeze(Tensor self, int dim) -> Tensor")) {
        auto& t = tensor_types.at(0);
        if (!t->dim()) {
          return t;
        }
        return t->withDim(*t->dim() + 1);
      } else if (
          node->matches(
              "aten::select(Tensor self, int dim, int index) -> Tensor") ||
          node->matches(
              "aten::diagonal(Tensor self, int offset, int dim1, int dim2) -> Tensor")) {
        auto& t = tensor_types.at(0);
        return t->dim() && *t->dim() > 0 ? t->withDim(*t->dim() - 1) : nullptr;
      } else if (node->matches(
                     "aten::matmul(Tensor self, Tensor other) -> Tensor")) {
        if (!tensor_types.at(0)->dim() || !tensor_types.at(1)->dim()) {
          return nullptr;
        }
        int dim1 = *tensor_types.at(0)->dim();
        int dim2 = *tensor_types.at(1)->dim();
        if (dim1 == 1 && dim2 == 1) {
          // Dot product
          return tensor_types.at(0)->withDim(0);
          // NOLINTNEXTLINE(bugprone-branch-clone)
        } else if (dim1 == 2 && dim2 == 2) {
          // Matrix multiply
          return tensor_types.at(0);
        } else if (dim1 == 1 && dim2 == 2) {
          // Unsqueeze + matrix multiply + squeeze
          return tensor_types.at(0);
        } else if (dim1 == 2 && dim2 == 1) {
          // Matrix vector multiply
          return tensor_types.at(1);
        } else {
          // Batched matrix multiply (possibly with squeeze + unsqueeze if one
          // argument is 1D)
          auto type = broadcast(tensor_types, tensor_types[0]->scalarType());
          if (dim1 == 1 || dim2 == 1) {
            type = type->withDim(type->dim().value() - 1);
          }
          return type;
        }
      } else if (node->matches("aten::nonzero(Tensor self) -> Tensor")) {
        return tensor_types.at(0)->dimensionedOnly()->withScalarType(at::kLong);
      } else if (node->matches(
                     "aten::take(Tensor self, Tensor index) -> Tensor")) {
        return tensor_types.at(1)->dimensionedOnly()->withScalarType(
            tensor_types.at(0)->scalarType());
      } else if (node->matches(
                     "aten::diagflat(Tensor self, int offset) -> Tensor")) {
        return tensor_types.at(0)->withDim(2);
      } else if (node->matches(
                     "aten::diag(Tensor self, int diagonal) -> Tensor")) {
        auto& t = tensor_types.at(0);
        if (t->dim() && *t->dim() == 1) {
          return t->withDim(2);
        } else if (t->dim() && *t->dim() == 2) {
          return t->withDim(1);
        } else {
          return nullptr;
        }
      } else if (
          node->matches(
              "aten::unfold(Tensor self, int dimension, int size, int step) -> Tensor")) {
        auto& t = tensor_types.at(0);
        if (!t->dim()) {
          return nullptr;
        }
        return t->withDim(*t->dim() + 1);
      } else if (node->matches(
                     "aten::polygamma(int n, Tensor self) -> Tensor")) {
        return tensor_types.at(0);
      }
      return nullptr;
    };
    if (auto maybe_tensor_types = gatherTensorTypes(node)) {
      tensor_types = std::move(*maybe_tensor_types);
    } else {
      return false;
    }
    if (node->outputs().size() == 1) {
      if (auto type = getSingleOutputType()) {
        node->output()->setType(type);
        return true;
      }
    }
    return false;
  }

  bool PropagateCompleteShapeOnNode(
      Node* node,
      bool insert_expands,
      std::vector<TensorTypePtr> tensor_types) {
    // For expensive ops we can directly encode their shape propagation
    // here, otherwise we fallback to running a fake version of the op
    // to get a quick and dirty propagation.
    if (node->matches(
            "aten::add(Tensor self, Tensor other, *, Scalar alpha) -> Tensor") ||
        node->matches(
            "aten::sub(Tensor self, Tensor other, *, Scalar alpha) -> Tensor") ||
        node->matches("aten::mul(Tensor self, Tensor other) -> Tensor")) {
      // These nodes handle tensors of different shapes internally, so there's
      // no need to insert explicit expand nodes.
      return PropagateShapeOnNodeByRunningIt(node);
    } else if (node->matches(
                   "aten::div(Tensor self, Tensor other) -> Tensor")) {
      // "div" handle tensors of different shapes internally, so there's no need
      // to insert explicit expand nodes.
      // Note that this function could be merged to the one above , but "div" is
      // not always safe to run by itself due to integer divide-by-zero.
      // We fake the execution by running "mul" operation instead.
      auto op = getOperatorForLiteral(
                    "aten::mul(Tensor self, Tensor other) -> Tensor")
                    ->getOperation();
      return PropagateShapeOnNodeByRunningIt(node, op);
    } else if (node->matches(
                   "aten::pow(Tensor self, Scalar exponent) -> Tensor")) {
      node->output()->setType(tensor_types.at(0));
      return true;
    } else if (
        node->matches(
            "aten::add(Tensor self, Scalar other, Scalar alpha) -> Tensor") ||
        node->matches(
            "aten::sub(Tensor self, Scalar other, Scalar alpha) -> Tensor") ||
        node->matches("aten::div(Tensor self, Scalar other) -> Tensor") ||
        node->matches("aten::mul(Tensor self, Scalar other) -> Tensor")) {
      auto first_scalar_type = (tensor_types)[0]->scalarType();
      auto second_scalar_type =
          tryScalarTypeFromJitType(*node->inputs()[1]->type());
      if (!first_scalar_type || !second_scalar_type) {
        return false;
      }
      if (isIntegralType(*first_scalar_type, false) &&
          isFloatingType(*second_scalar_type)) {
        auto default_dtype =
            at::typeMetaToScalarType(caffe2::get_default_dtype());
        auto type = tensor_types[0]->withScalarType(default_dtype);
        node->output()->setType(type);
        return true;
      }
      if (c10::ScalarType::Bool == *first_scalar_type &&
          c10::ScalarType::Bool != *second_scalar_type) {
        auto result_type =
            c10::promoteTypes(*first_scalar_type, *second_scalar_type);
        auto type = tensor_types[0]->withScalarType(result_type);
        node->output()->setType(type);
        return true;
      }
      auto type = tensor_types[0]->withScalarType(first_scalar_type);
      node->output()->setType(type);
      return true;
    } else if (
        insert_expands &&
        (node->matches("aten::pow(Tensor self, Tensor exponent) -> Tensor") ||
         node->matches("aten::min(Tensor self, Tensor other) -> Tensor") ||
         node->matches("aten::max(Tensor self, Tensor other) -> Tensor") ||
         node->matches("aten::lt(Tensor self, Tensor other) -> Tensor") ||
         node->matches("aten::le(Tensor self, Tensor other) -> Tensor") ||
         node->matches("aten::gt(Tensor self, Tensor other) -> Tensor") ||
         node->matches("aten::ge(Tensor self, Tensor other) -> Tensor") ||
         node->matches("aten::eq(Tensor self, Tensor other) -> Tensor") ||
         node->matches("aten::ne(Tensor self, Tensor other) -> Tensor"))) {
      // Binary broadcasting ops
      // NB: we don't handle the nodes in any other way (note the lack of
      // return!), because the type casting logic in scalar cases is
      // non-trivial. It's better to just run them.
      broadcastBinary(node, tensor_types, 0, 1);
      return PropagateShapeOnNodeByRunningIt(node);
    } else if (
        node->matches(
            "aten::logit(Tensor self, float? eps = None) -> Tensor") ||
        node->matches("aten::neg(Tensor self) -> Tensor") ||
        node->matches("aten::sigmoid(Tensor self) -> Tensor") ||
        node->matches("aten::tanh(Tensor self) -> Tensor")) {
      node->output()->setType(tensor_types.at(0)->contiguous());
      return true;
    } else if (node->matches("aten::mm(Tensor self, Tensor mat2) -> Tensor")) {
      auto lhs_type = tensor_types.at(0);
      auto rhs_type = tensor_types.at(1);
      auto lhs_sizes = lhs_type->sizes().concrete_sizes().value();
      auto rhs_sizes = rhs_type->sizes().concrete_sizes().value();
      SHAPE_ASSERT(
          *lhs_type->sizes().size() == 2 && *rhs_type->sizes().size() == 2);
      node->output()->setType(TensorType::createContiguous(
          *lhs_type->scalarType(),
          *lhs_type->device(),
          at::IntArrayRef{lhs_sizes[0], rhs_sizes[1]}));
      return true;
    } else if (node->matches("aten::t(Tensor self) -> Tensor")) {
      auto tp = tensor_types.at(0);
      auto sizes = tp->sizes().concrete_sizes().value();
      auto strides = tp->strides().concrete_sizes().value();
      SHAPE_ASSERT(sizes.size() == 2);
      std::swap(sizes.at(0), sizes.at(1));
      std::swap(strides.at(0), strides.at(1));
      node->output()->setType(tp->withSizesStrides(sizes, strides));
      return true;
    } else if (
        node->matches(
            "aten::narrow(Tensor self, int dim, int start, int length) -> Tensor",
            /*const_inputs=*/{attr::dim, attr::length})) {
      auto tp = tensor_types.at(0);
      auto sizes = tp->sizes().concrete_sizes().value();
      int64_t dim = node->get<int64_t>(attr::dim).value();
      int64_t length = node->get<int64_t>(attr::length).value();
      SHAPE_ASSERT(dim >= 0 && static_cast<size_t>(dim) < sizes.size());
      sizes.at(dim) = length;
      node->output()->setType(
          tp->withSizesStrides(sizes, tp->strides().concrete_sizes().value()));
      return true;
    } else if (node->matches(
                   "aten::sum(Tensor self, *, int? dtype) -> Tensor")) {
      node->output()->setType(tensor_types.at(0)->withSizes({}));
      return true;
    } else if (
        node->matches(
            "aten::sum(Tensor self, int[] dim, bool keepdim, *, int? dtype) -> Tensor",
            /*const_inputs=*/{attr::dim, attr::keepdim})) {
      auto& tp = tensor_types.at(0);
      auto sizes = tp->sizes().concrete_sizes().value();
      auto dims = node->get<c10::List<int64_t>>(attr::dim).value();
      bool keepdim = node->get<bool>(attr::keepdim).value();
      std::reverse(dims.begin(), dims.end());
      for (int64_t dim : dims) {
        SHAPE_ASSERT(dim >= 0 && static_cast<size_t>(dim) < sizes.size());
        if (keepdim) {
          sizes.at(dim) = 1;
        } else {
          sizes.erase(sizes.begin() + dim);
        }
      }
      node->output()->setType(tp->withSizes(sizes));
      return true;
    } else if (node->matches(
                   "aten::squeeze(Tensor self, int dim) -> Tensor",
                   /*const_inputs=*/attr::dim)) {
      auto& tp = tensor_types.at(0);
      auto sizes = tp->sizes().concrete_sizes().value();
      auto strides = tp->strides().concrete_sizes().value();
      int64_t dim = wrapDim(node->get<int64_t>(attr::dim).value(), sizes);
      SHAPE_ASSERT(dim >= 0 && static_cast<size_t>(dim) < sizes.size());
      if (sizes.at(dim) == 1) {
        sizes.erase(sizes.begin() + dim);
        strides.erase(strides.begin() + dim);
      }
      node->output()->setType(tp->withSizesStrides(sizes, strides));
      return true;
    } else if (node->matches(
                   "aten::unsqueeze(Tensor self, int dim) -> Tensor",
                   /*const_inputs=*/attr::dim)) {
      auto& tp = tensor_types.at(0);
      auto sizes = tp->sizes().concrete_sizes().value();
      auto strides = tp->strides().concrete_sizes().value();
      int64_t dim = wrapDim(node->get<int64_t>(attr::dim).value(), sizes);
      SHAPE_ASSERT(dim >= 0 && static_cast<size_t>(dim) <= sizes.size());
      int64_t new_stride = dim >= static_cast<int64_t>(sizes.size())
          ? 1
          : sizes.at(dim) * strides.at(dim);
      sizes.insert(sizes.begin() + dim, 1);
      strides.insert(strides.begin() + dim, new_stride);
      node->output()->setType(tp->withSizesStrides(sizes, strides));
      return true;
    } else if (node->matches(
                   "aten::view(Tensor self, int[] size) -> Tensor",
                   /*const_inputs=*/attr::size)) {
      auto sizes = node->get<c10::List<int64_t>>(attr::size).value();
      bool inferred = false;
      // NOLINTNEXTLINE(cppcoreguidelines-init-variables)
      size_t inferred_idx;
      int64_t size_product = 1;
      for (const auto i : c10::irange(sizes.size())) {
        if (sizes.get(i) == -1) {
          if (inferred)
            throw propagation_error();
          inferred = true;
          inferred_idx = i;
        } else {
          size_product *= sizes.get(i);
        }
      }

      if (inferred) {
        SHAPE_ASSERT(size_product != 0);
        size_t numel = 1;
        auto concrete_sizes =
            tensor_types.at(0)->sizes().concrete_sizes().value();
        for (int64_t s : concrete_sizes)
          numel *= s;
        int64_t inferred_size = numel / size_product;
        sizes[inferred_idx] = inferred_size;
      }
      node->output()->setType(tensor_types.at(0)->withSizes(sizes.vec()));
      return true;
    } else if (node->matches(
                   "aten::type_as(Tensor self, Tensor other) -> Tensor")) {
      if (tensor_types.at(0)->scalarType() ==
          tensor_types.at(1)->scalarType()) {
        node->output()->setType(node->namedInput(attr::self)->type());
      } else {
        // This will be a copy, so the result will be contiguous
        node->output()->setType(tensor_types.at(1)->withSizes(
            tensor_types.at(0)->sizes().concrete_sizes().value()));
      }
      return true;
    } else if (
        node->matches(
            "aten::expand(Tensor self, int[] size, *, bool implicit) -> Tensor",
            /*const_inputs=*/attr::size)) {
#if PYTORCH_MAJOR_VERSION == 1 && PYTORCH_MINOR_VERSION >= 9
      auto tp = tensor_types.at(0);
      auto sizesAndStrides = at::inferExpandGeometry_dimvector(
          tp->sizes().concrete_sizes().value(),
          tp->strides().concrete_sizes().value(),
          node->get<c10::List<int64_t>>(attr::size).value().vec());
      node->output()->setType(
          tp->withSizesStrides(sizesAndStrides.sizes, sizesAndStrides.strides));
      return true;
#else
      return false;
#endif
    } else if (
        node->matches(
            "aten::index_select(Tensor self, int dim, Tensor index) -> Tensor",
            /*const_inputs=*/attr::dim)) {
      auto ten = tensor_types.at(0);
      auto index = tensor_types.at(1);
      int64_t dim = node->get<int64_t>(attr::dim).value();
      SHAPE_ASSERT(*index->sizes().size() == 1);
      SHAPE_ASSERT(dim >= 0 && static_cast<size_t>(dim) < ten->sizes().size());
      std::vector<int64_t> sizes = ten->sizes().concrete_sizes().value();
      sizes[dim] = index->sizes()[0].value();
      node->output()->setType(ten->withSizes(sizes));
      return true;
    } else if (node->matches(
                   "aten::chunk(Tensor self, int chunks, int dim) -> Tensor[]",
                   /*const_inputs=*/{attr::chunks, attr::dim})) {
      auto input_type = tensor_types.at(0);
      auto sizes = input_type->sizes().concrete_sizes().value();
      auto strides = input_type->strides().concrete_sizes().value();
      int64_t dim = node->get<int64_t>(attr::dim).value();
      int64_t chunks = node->get<int64_t>(attr::chunks).value();
      sizes[dim] /= chunks;
      for (Value* output : node->outputs()) {
        output->setType(input_type->withSizesStrides(sizes, strides));
      }
      if (*input_type->sizes()[dim] % chunks != 0) {
        sizes[dim] = *input_type->sizes()[dim] % chunks;
        node->outputs().back()->setType(
            input_type->withSizesStrides(sizes, strides));
      }
      return true;
    } else if (node->kind() == ::c10::onnx::Shape) {
      SHAPE_ASSERT(node->inputs().size() == 1 && node->outputs().size() == 1);
      std::vector<int64_t> dim_vec = {
          (int64_t)*tensor_types.at(0)->sizes().size()};
      at::IntArrayRef dims(dim_vec);
      node->output()->setType(
          TensorType::createContiguous(at::kLong, at::kCPU, dims));
      return true;
    } else if (node->kind() == ::c10::onnx::Reshape) {
      setUnshapedType(node);
      return true;
    }
    setUnshapedType(node);
    return false;
  }
};
} // anonymous namespace

void PropagateInputShapes(const std::shared_ptr<Graph>& graph) {
  ShapePropagator(graph).propagateBlock(graph->block());
}

namespace {

using TypeCache = std::unordered_map<TypePtr, TypePtr>;

TypePtr getOrCreateUnshapedType(TypePtr type, TypeCache& unshaped_type_cache);

TypePtr unshapedTypeImpl(TypePtr type, TypeCache& unshaped_type_cache) {
  if (type->isSubtypeOf(TensorType::get())) {
    return TensorType::get();
  }
  at::ArrayRef<TypePtr> contained = type->containedTypes();
  if (contained.empty()) {
    return type;
  }
  std::vector<TypePtr> unshaped_contained_types;
  for (const auto& contained_type : contained) {
    unshaped_contained_types.push_back(
        getOrCreateUnshapedType(contained_type, unshaped_type_cache));
  }
  return type->withContained(unshaped_contained_types);
}

TypePtr getOrCreateUnshapedType(TypePtr type, TypeCache& unshaped_type_cache) {
  auto maybe_cached_type = unshaped_type_cache.find(type);
  if (maybe_cached_type != unshaped_type_cache.end()) {
    return maybe_cached_type->second;
  }
  auto unshaped_type = unshapedTypeImpl(type, unshaped_type_cache);
  unshaped_type_cache[type] = unshaped_type;
  return unshaped_type;
}

void EraseShapeInformation(
    const std::shared_ptr<Graph>& graph,
    TypeCache& unshaped_type_cache);

void EraseShapeInformation(
    at::ArrayRef<Value*> vals,
    TypeCache& unshaped_type_cache) {
  for (Value* v : vals) {
    v->setType(getOrCreateUnshapedType(v->type(), unshaped_type_cache));
  }
}

void EraseShapeInformation(Block* b, TypeCache& unshaped_type_cache) {
  EraseShapeInformation(b->inputs(), unshaped_type_cache);
  EraseShapeInformation(b->outputs(), unshaped_type_cache);
  for (Node* n : b->nodes()) {
    EraseShapeInformation(n->outputs(), unshaped_type_cache);
    for (Block* sb : n->blocks()) {
      EraseShapeInformation(sb, unshaped_type_cache);
    }
    if (n->hasAttribute(attr::Subgraph)) {
      EraseShapeInformation(n->g(attr::Subgraph), unshaped_type_cache);
    }
  }
}

void EraseShapeInformation(
    const std::shared_ptr<Graph>& graph,
    TypeCache& unshaped_type_cache) {
  EraseShapeInformation(graph->block(), unshaped_type_cache);
}

} // anonymous namespace

void EraseShapeInformation(const std::shared_ptr<Graph>& graph) {
  TypeCache unshaped_type_cache;
  EraseShapeInformation(graph->block(), unshaped_type_cache);
}
} // namespace blade
} // namespace torch<|MERGE_RESOLUTION|>--- conflicted
+++ resolved
@@ -1754,11 +1754,7 @@
         return true;
       }
     }
-<<<<<<< HEAD
-#if PYTORCH_MAJOR_VERSION == 1 && PYTORCH_MINOR_VERSION > 7
-=======
 #if PYTORCH_MAJOR_VERSION == 1 && PYTORCH_MINOR_VERSION > 8
->>>>>>> 264488ed
     else if (
         node->matches(
             "aten::native_layer_norm(Tensor input, int[] normalized_shape, Tensor? weight, Tensor? bias, float eps) -> (Tensor, Tensor, Tensor)")) {
@@ -1771,34 +1767,20 @@
         int64_t dims = axis + type->dim().value();
 
         for (const auto idx : c10::irange(axis)) {
-<<<<<<< HEAD
-          auto dim = type->symbolic_sizes()[idx];
-          if (dim.is_static())
-            stat_shape.emplace_back(ShapeSymbol::newSymbol());
-          else
-            stat_shape.emplace_back(ShapeSymbol::fromStaticSize(dim.value()));
-=======
           auto dimSize = type->symbolic_sizes()[idx];
           if (dimSize.is_static())
             stat_shape.emplace_back(
                 ShapeSymbol::fromStaticSize(dimSize.value()));
           else
             stat_shape.emplace_back(ShapeSymbol::newSymbol());
->>>>>>> 264488ed
         }
         for (const auto idx : c10::irange(axis, type->dim().value())) {
           (void)idx; // Suppress unused variable warning
           stat_shape.emplace_back(ShapeSymbol::fromStaticSize(1));
         }
-<<<<<<< HEAD
-        SymbolicShape shape(stat_shape);
-        node->outputs()[1]->setType(type->withSymbolicShapes(shape));
-        node->outputs()[2]->setType(type->withSymbolicShapes(shape));
-=======
         SymbolicShape symblicShape(stat_shape);
         node->outputs()[1]->setType(type->withSymbolicShapes(symblicShape));
         node->outputs()[2]->setType(type->withSymbolicShapes(symblicShape));
->>>>>>> 264488ed
       }
       return true;
     }
