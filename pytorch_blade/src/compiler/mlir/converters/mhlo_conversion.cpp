// Copyright 2021 The BladeDISC Authors. All rights reserved.
// Licensed under the Apache License, Version 2.0 (the "License");
// you may not use this file except in compliance with the License.
// You may obtain a copy of the License at
// http://www.apache.org/licenses/LICENSE-2.0
// Unless required by applicable law or agreed to in writing, software
// distributed under the License is distributed on an "AS IS" BASIS,
// WITHOUT WARRANTIES OR CONDITIONS OF ANY KIND, either express or implied.
// See the License for the specific language governing permissions and
// limitations under the License.

#include "compiler/mlir/converters/mhlo_conversion.h"

#include <mlir-hlo/Dialect/mhlo/IR/chlo_ops.h>
#include <mlir-hlo/Dialect/mhlo/IR/hlo_ops.h>
#include <mlir/CAPI/IR.h>
#include <mlir/Dialect/Func/IR/FuncOps.h>
#include <mlir/Dialect/Tensor/IR/Tensor.h>

#include "tensorflow/compiler/mlir/disc/IR/hlo_disc_ops.h"

#include "common_utils/logging.h"
#include "common_utils/utils.h"
#include "compiler/jit/tool_funcs.h"
#include "compiler/mlir/converters/mhlo_converter_register.h"
#include "compiler/mlir/converters/mlir_type_utils.h"
#include "compiler/mlir/converters/torch_mlir_op_filter.h"

#include "function_importer.h"
#include "mlir/Dialect/Func/IR/FuncOps.h"
#include "mlir/IR/BlockAndValueMapping.h"
#include "mlir/Pass/PassManager.h"
#include "torch-mlir/Conversion/TorchToMhlo/TorchToMhlo.h"
#include "torch-mlir/Dialect/Torch/Transforms/Passes.h"
#include "torch-mlir/InitAll.h"

#include <torch/script.h>

namespace torch {
namespace blade {
using namespace mlir::mhlo;

std::string GenerateMlirModuleString(bool pretty, mlir::ModuleOp module) {
  std::string s;
  ::llvm::raw_string_ostream ss(s);
  mlir::OpPrintingFlags print_flags;
  // IR generated with 'prettyForm' is not parsable.
  if (pretty) {
    print_flags.elideLargeElementsAttrs();
  }
  print_flags.enableDebugInfo(/*prettyForm*/ pretty);
  module.print(ss, print_flags);
  return ss.str();
}

std::string GetAttrString(const ::llvm::ArrayRef<std::string>& str_vec) {
  std::string s;
  ::llvm::raw_string_ostream ss(s);
  ::llvm::interleave(str_vec, ss, ",");
  return ss.str();
}

std::vector<std::string> GetDeviceStrs(
    at::ArrayRef<const torch::jit::Value*> vals) {
  std::vector<std::string> dev_strs;
  dev_strs.reserve(vals.size());
  for (auto& val : vals) {
    // default to device cpu
    if (is_gpu_tensor_type(*val)) {
      dev_strs.push_back("gpu");
    } else {
      dev_strs.push_back("cpu");
    }
  }
  return dev_strs;
}

std::vector<std::string> GetDebugNames(
    at::ArrayRef<const torch::jit::Value*> vals) {
  std::vector<std::string> debug_names;
  debug_names.reserve(vals.size());
  for (auto& val : vals) {
    debug_names.push_back(val->debugName());
  }
  return debug_names;
}

mlir::NamedAttribute GetFunctionAttrs(
    mlir::Builder& builder,
    at::ArrayRef<const torch::jit::Value*> inputs,
    at::ArrayRef<const torch::jit::Value*> outputs) {
  auto input_devices = GetDeviceStrs(inputs);
  auto output_devices = GetDeviceStrs(outputs);
  auto input_names = GetDebugNames(inputs);
  auto output_names = GetDebugNames(outputs);

  auto inputs_attr = builder.getNamedAttr(
      "inputs", builder.getStringAttr(GetAttrString(input_names)));
  auto outputs_attr = builder.getNamedAttr(
      "outputs", builder.getStringAttr(GetAttrString(output_names)));
  auto input_dev_str = GetAttrString(input_devices);
  auto input_placements_attr = builder.getNamedAttr(
      "input_placements", builder.getStringAttr(input_dev_str));
  auto output_dev_str = GetAttrString(output_devices);
  auto output_placements_attr = builder.getNamedAttr(
      "output_placements", builder.getStringAttr(output_dev_str));

  return builder.getNamedAttr(
      "tf.entry_function",
      builder.getDictionaryAttr(
          {inputs_attr,
           outputs_attr,
           input_placements_attr,
           output_placements_attr}));
}

std::tuple<mlir::func::FuncOp, std::string, std::string> CreateMlirFunction(
    MhloConversionContext& ctx,
    const std::string& function_name,
    at::ArrayRef<const torch::jit::Value*> inputs,
    at::ArrayRef<const torch::jit::Value*> outputs) {
  SmallVec4<mlir::Type> args;
  SmallVec4<mlir::Type> rets;

  auto& builder = *ctx.builder;
  for (auto& input : inputs) {
    auto mlir_tensor_type = BuildMlirRankedTensorType(builder, *input);
    args.emplace_back(mlir_tensor_type);
  }

  for (auto& output : outputs) {
    // The output type would be reset during the function building being
    // finalized. Currently it's set to placeholder unranked tensor type.
    auto unk_default_type = mlir::UnrankedTensorType::get(builder.getF32Type());
    rets.emplace_back(unk_default_type);
  }

  auto mlir_context = ctx.mlir_module->getContext();
  auto mlir_func_type = mlir::FunctionType::get(mlir_context, args, rets);
  auto entry_attr = GetFunctionAttrs(builder, inputs, outputs);
  auto func = builder.create<mlir::func::FuncOp>(
      ctx.mlir_module->getLoc(),
      function_name,
      mlir_func_type,
      ::llvm::ArrayRef<::mlir::NamedAttribute>{entry_attr});

  auto entry_block = func.addEntryBlock();
  builder.setInsertionPointToStart(entry_block);

  size_t idx = 0;
  for (auto& input : inputs) {
    ctx.value_map[input] = func.getArgument(idx++);
  }

  return std::make_tuple(
      func,
      GetAttrString(GetDeviceStrs(inputs)),
      GetAttrString(GetDeviceStrs(outputs)));
}

// TODO(wenyi): Using registration system instead of using explicit listing.
bool SafeToCallConverter(const torch::jit::Node& node) {
  auto schema = node.maybeSchema();
  if (!schema)
    return false;
  auto& name = schema->operator_name().name;
  return name == "aten::_convolution";
}

inline bool IsNonTensorOrTypeAnalyzed(const c10::TypePtr type) {
  TORCH_CHECK(type != nullptr);
  auto tensor_type = type->cast<c10::TensorType>();
  if (tensor_type == nullptr) {
    // there is no need to check any type other than TensorType
    return true;
  }
  return tensor_type->scalarType() && tensor_type->device() &&
      tensor_type->dim();
}

inline bool AllTensorTypeAnalyzed(const torch::jit::Node& node) {
  for (auto inp : node.inputs()) {
    if (!IsNonTensorOrTypeAnalyzed(inp->type())) {
      return false;
    }
  }

  for (auto out : node.outputs()) {
    if (!IsNonTensorOrTypeAnalyzed(out->type())) {
      return false;
    }
  }
  return true;
}

void RegisterDialects(mlir::DialectRegistry& registry) {
  registry.insert<mlir::func::FuncDialect>();
  registry.insert<mlir::tensor::TensorDialect>();
  registry.insert<mlir::mhlo::MhloDialect>();
  registry.insert<mlir::mhlo_disc::MhloDiscDialect>();
  registry.insert<mlir::chlo::ChloDialect>();
}

bool IsMlirMhloSupported(const torch::jit::Node& node) {
  if (IsTorchMlirAvailable()) {
    return IsTorchMlirSupported(node);
  }
  c10::optional<OpConverter> converter = GetMlirMhloConverter(node);
  try {
    if (converter) {
      mlir::DialectRegistry registry;
      RegisterDialects(registry);
      mlir::MLIRContext mlir_context(registry);
      mlir_context.loadAllAvailableDialects();
      MhloConversionContext empty_ctx(
          mlir_context, nullptr, /*is_support_testing*/ true);
      if (!node.kind().is_prim()) {
        if (!AllTensorTypeAnalyzed(node)) {
          return false;
        }
        // TODO: node that are not prim nodes, may require a subgraph
        //  as context to figure out whether it's supported
        if (SafeToCallConverter(node)) {
          return (*converter)(empty_ctx, node);
        }
        return true;
      } else {
        return (*converter)(empty_ctx, node);
      }
    }
  } catch (std::exception& err) {
    LOG(ERROR) << err.what();
    return false;
  }
  return false;
}

class ConvertToMhloImpl {
 public:
  ConvertToMhloImpl(
      std::shared_ptr<torch::jit::Graph> graph,
      mlir::MLIRContext& mlir_context)
      : cvt_context_(mlir_context, graph, /*is_support_testing*/ false) {}

  std::tuple<std::string, std::string, std::string, std::string> Run() {
    // make this function call only once.
    TORCH_CHECK(
        !converted_.test_and_set(std::memory_order_acquire),
        "the conversion is called multiple times");

    BuildMainFunc();
    RunImpl(cvt_context_.torch_graph->block());
    FinalizeMainFunc();

    std::string parsable_str =
        GenerateMlirModuleString(false, *cvt_context_.mlir_module);
    std::string pretty_str =
        GenerateMlirModuleString(true, *cvt_context_.mlir_module);
    return std::make_tuple(
        std::move(parsable_str),
        std::move(pretty_str),
        input_dev_str_,
        output_dev_str_);
  }

 private:
  void BuildMainFunc() {
    std::tie(mlir_main_func_, input_dev_str_, output_dev_str_) =
        CreateMlirFunction(
            cvt_context_,
            "main",
            cvt_context_.torch_graph->inputs(),
            cvt_context_.torch_graph->outputs());
    cvt_context_.mlir_module->push_back(mlir_main_func_);
  }

  void FinalizeMainFunc() {
    auto loc = cvt_context_.mlir_module->getLoc();
    SmallVec4<mlir::Value> return_values;
    auto& value_map = cvt_context_.value_map;
    for (auto output : cvt_context_.torch_graph->outputs()) {
      auto out_iter = value_map.find(output);
      TORCH_CHECK(
          out_iter != value_map.end(),
          "The mlir module output value was not found for %",
          output->debugName(),
          ". Please find the bug in the converter function for ",
          *output->node());
      return_values.push_back(out_iter->second);
    }
    cvt_context_.builder->create<mlir::func::ReturnOp>(loc, return_values);
    auto main_func_type = mlir_main_func_.getFunctionType();
    SmallVec4<mlir::Type> rets;
    for (auto& output : return_values) {
      rets.emplace_back(output.getType());
    }

    auto mlir_context = cvt_context_.mlir_module->getContext();
    auto new_mlir_func_type =
        mlir::FunctionType::get(mlir_context, main_func_type.getInputs(), rets);
    mlir_main_func_.setType(new_mlir_func_type);
  }

  void RunImpl(const torch::jit::Block* block) {
    for (auto node : block->nodes()) {
      for (auto inner_block : node->blocks()) {
        RunImpl(inner_block);
      }
      c10::optional<OpConverter> op_converter = GetMlirMhloConverter(*node);
      TORCH_CHECK(
          op_converter, *node, " hasn't been supported, please report a bug");
      // do conversion
      if (!((*op_converter)(cvt_context_, *node))) {
        cvt_context_.mlir_module->dump();
        TORCH_CHECK(false, "meet error during converting ", *node);
      }
    }
  }

  std::string input_dev_str_;
  std::string output_dev_str_;
  mlir::func::FuncOp mlir_main_func_;
  MhloConversionContext cvt_context_;
  std::atomic_flag converted_ = ATOMIC_FLAG_INIT;
};

std::tuple<std::string, std::string, std::string, std::string>
ConvertTorchToMhlo(std::shared_ptr<torch::jit::Graph> graph) {
  std::shared_ptr<const torch::jit::Graph> const_graph = graph;
  mlir::DialectRegistry registry;
  RegisterDialects(registry);
  ::mlir::torch::registerAllDialects(registry);
  mlir::MLIRContext mlir_context(registry);
  mlir_context.loadAllAvailableDialects();

  mlir::OpPrintingFlags print_flags;
  print_flags.elideLargeElementsAttrs();

  bool enable_printing =
      env::ReadBoolFromEnvVar("TORCH_BLADE_MHLO_DEBUG_LOG", false);
  if (enable_printing) {
    mlir_context.disableMultithreading();
  }
  auto mlir_module =
      ::mlir::ModuleOp::create(::mlir::UnknownLoc::get(&mlir_context));
  torch::jit::CompilationUnit unit;
  auto fn = unit.create_function("main", graph);
  auto op = torch_mlir::importJitFunctionAsFuncOp(wrap(&mlir_context), fn);
  auto builder = ::mlir::OpBuilder(&mlir_context);
  mlir_module.push_back(unwrap(op));

  ::mlir::torch::Torch::TorchLoweringPipelineOptions options;
<<<<<<< HEAD
  options.decompose = false;
  ::mlir::torch::Torch::createTorchFunctionToTorchBackendPipeline(pm, options);

  if (mlir::failed(pm.run(mlir_module))) {
    mlir_module.emitError() << "TorchFunctionToTorchBackendPipeline failed";
    return std::make_tuple("", "", "", "");
  }

=======
>>>>>>> 9f27f6db
  ::mlir::PassManager pm2(
      &mlir_context, ::mlir::OpPassManager::Nesting::Implicit);
  if (enable_printing) {
    pm2.enableIRPrinting(
        /*shouldPrintBeforePass*/ [](mlir::Pass*,
                                     mlir::Operation*) { return true; },
        /*shouldPrintAfterPasss*/
        [](mlir::Pass*, mlir::Operation*) { return true; },
        /*printModuleScope*/ false,
        /*printAfterOnlyOnChange*/ true,
        /*printAfterOnlyOnFailure*/ false,
        /*out*/ ::llvm::errs(),
        /*opPrintingFlags*/ print_flags);
  }
  ::mlir::torch::TorchConversion::createTorchBackendToMhloBackendPipeline(
      pm2, options);
  if (mlir::failed(pm2.run(mlir_module))) {
    mlir_module.emitError() << "TorchBackendToMhloBackendPipeline failed";
    return std::make_tuple("", "", "", "");
  }

  // Find the unique return op.
  ::mlir::func::FuncOp funcOp;
  ::mlir::WalkResult walkResult =
      mlir_module.walk([&](::mlir::func::FuncOp op) {
        if (funcOp)
          return ::mlir::WalkResult::interrupt();
        funcOp = op;
        return ::mlir::WalkResult::advance();
      });
  if (walkResult.wasInterrupted()) {
    mlir_module.emitError()
        << "unimplemented: refining returns for function with "
           "more than one return op";
    return std::make_tuple("", "", "", "");
  }
  auto entry_attr =
      GetFunctionAttrs(builder, const_graph->inputs(), const_graph->outputs());
  auto funcType = funcOp.getFunctionType();
  auto tf_func = builder.create<mlir::func::FuncOp>(
      funcOp.getLoc(),
      "main",
      funcType,
      ::llvm::ArrayRef<::mlir::NamedAttribute>{entry_attr});
  ::mlir::BlockAndValueMapping mapper;
  funcOp.cloneInto(tf_func, mapper);
  funcOp.erase();
  mlir_module.push_back(tf_func);

  std::string parsable_str = GenerateMlirModuleString(false, mlir_module);
  std::string pretty_str = GenerateMlirModuleString(true, mlir_module);
  return std::make_tuple(
      std::move(parsable_str),
      std::move(pretty_str),
      GetAttrString(GetDeviceStrs(const_graph->inputs())),
      GetAttrString(GetDeviceStrs(const_graph->outputs())));
}

std::tuple<std::string, std::string, std::string, std::string>
ConvertTorchScriptToMhlo(std::shared_ptr<torch::jit::Graph> graph) {
  try {
    if (IsTorchMlirAvailable()) {
      return ConvertTorchToMhlo(graph);
    } else {
      mlir::DialectRegistry registry;
      RegisterDialects(registry);
      mlir::MLIRContext mlir_context(registry);
      mlir_context.loadAllAvailableDialects();

      // will be deprecated soon.
      ConvertToMhloImpl impl(graph, mlir_context);
      return impl.Run();
    }
  } catch (std::exception& err) {
    LOG(ERROR) << err.what();
    return std::make_tuple("", "", "", "");
  }
}

bool IsTorchMlirAvailable() {
  return env::ReadBoolFromEnvVar("TORCH_DISC_USE_TORCH_MLIR", false);
}

} // namespace blade
} // namespace torch<|MERGE_RESOLUTION|>--- conflicted
+++ resolved
@@ -350,17 +350,6 @@
   mlir_module.push_back(unwrap(op));
 
   ::mlir::torch::Torch::TorchLoweringPipelineOptions options;
-<<<<<<< HEAD
-  options.decompose = false;
-  ::mlir::torch::Torch::createTorchFunctionToTorchBackendPipeline(pm, options);
-
-  if (mlir::failed(pm.run(mlir_module))) {
-    mlir_module.emitError() << "TorchFunctionToTorchBackendPipeline failed";
-    return std::make_tuple("", "", "", "");
-  }
-
-=======
->>>>>>> 9f27f6db
   ::mlir::PassManager pm2(
       &mlir_context, ::mlir::OpPassManager::Nesting::Implicit);
   if (enable_printing) {
