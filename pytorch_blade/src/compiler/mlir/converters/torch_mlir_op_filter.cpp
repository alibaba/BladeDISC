// Copyright 2022 The BladeDISC Authors. All rights reserved.
// Licensed under the Apache License, Version 2.0 (the "License");
// you may not use this file except in compliance with the License.
// You may obtain a copy of the License at
// http://www.apache.org/licenses/LICENSE-2.0
// Unless required by applicable law or agreed to in writing, software
// distributed under the License is distributed on an "AS IS" BASIS,
// WITHOUT WARRANTIES OR CONDITIONS OF ANY KIND, either express or implied.
// See the License for the specific language governing permissions and
// limitations under the License.

#include "compiler/mlir/converters/torch_mlir_op_filter.h"
#include <torch/script.h>
#include <string>
#include <unordered_set>
#include "compiler/mlir/converters/mhlo_conversion_context.h"

namespace torch {
namespace blade {
std::unordered_set<std::string> GetTorchMlirWhiteList();

bool IsTorchMlirSupported(const torch::jit::Node& node) {
  auto schema = node.maybeSchema();
  if (schema) {
    return GetTorchMlirWhiteList().find(schema->operator_name().name) !=
        GetTorchMlirWhiteList().end();
  } else if (node.kind().is_prim()) {
    auto name = c10::OperatorName(node.kind().toQualString(), "").name;
    return GetTorchMlirWhiteList().find(name) != GetTorchMlirWhiteList().end();
  }
  return false;
}

std::unordered_set<std::string> GetTorchMlirWhiteList() {
  return std::unordered_set<std::string>{
      "aten::relu",     "aten::relu6",       "aten::leaky_relu",
      "aten::sigmoid",  "aten::glu",         "aten::contiguous",
      "aten::erf",      "aten::exp",         "aten::neg",
      "aten::rsqrt",    "aten::neg",         "aten::to.dtype",
      "aten::type_as",  "aten::bitwise_not", "aten::to",
      "aten::gelu",     "aten::silu",        "aten::size",
      "aten::sub",      "aten::add",         "aten::div",
      "aten::mul",      "aten::eq",          "aten::lt",
      "aten::ne",       "aten::__and__",     "aten::floor_divide",
      "prim::Constant", "aten::expand_as",   "aten::repeat",
<<<<<<< HEAD
      "aten::expand",   "aten::hardtanh"};
=======
      "aten::expand",   "aten::sum",         "aten::mean"};
>>>>>>> 712605b9
}

} //  namespace blade
} //  namespace torch<|MERGE_RESOLUTION|>--- conflicted
+++ resolved
@@ -43,11 +43,7 @@
       "aten::mul",      "aten::eq",          "aten::lt",
       "aten::ne",       "aten::__and__",     "aten::floor_divide",
       "prim::Constant", "aten::expand_as",   "aten::repeat",
-<<<<<<< HEAD
-      "aten::expand",   "aten::hardtanh"};
-=======
       "aten::expand",   "aten::sum",         "aten::mean"};
->>>>>>> 712605b9
 }
 
 } //  namespace blade
