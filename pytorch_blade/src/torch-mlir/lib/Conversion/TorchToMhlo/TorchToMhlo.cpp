--- conflicted
+++ resolved
@@ -1528,13 +1528,9 @@
   patterns.add<ConvertAtenOp<AtenOp>>(typeConverter, context);
     INSERT_ATENOP_PATTERN(AtenBroadcastToOp);
     INSERT_ATENOP_PATTERN(AtenSigmoidOp);
-<<<<<<< HEAD
-    INSERT_ATENOP_PATTERN(AtenReluOp);
-=======
     INSERT_ATENOP_PATTERN(AtenSizeIntOp);
     INSERT_ATENOP_PATTERN(AtenTanhOp);
-    // INSERT_ATENOP_PATTERN(AtenReluOp);
->>>>>>> 800cf3fd
+    INSERT_ATENOP_PATTERN(AtenReluOp);
     // INSERT_ATENOP_PATTERN(AtenArgmaxOp);
     INSERT_ATENOP_PATTERN(AtenPowTensorScalarOp);
     INSERT_ATENOP_PATTERN(AtenRsubScalarOp);
