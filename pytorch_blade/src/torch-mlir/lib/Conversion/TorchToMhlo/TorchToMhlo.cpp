// Copyright 2022 The BladeDISC Authors. All rights reserved.
// Licensed under the Apache License, Version 2.0 (the "License");
// you may not use this file except in compliance with the License.
// You may obtain a copy of the License at
// http://www.apache.org/licenses/LICENSE-2.0
// Unless required by applicable law or agreed to in writing, software
// distributed under the License is distributed on an "AS IS" BASIS,
// WITHOUT WARRANTIES OR CONDITIONS OF ANY KIND, either express or implied.
// See the License for the specific language governing permissions and
// limitations under the License.

//===----------------------------------------------------------------------===//
//
// Part of the LLVM Project, under the Apache License v2.0 with LLVM Exceptions.
// See https://llvm.org/LICENSE.txt for license information.
// SPDX-License-Identifier: Apache-2.0 WITH LLVM-exception
// Also available under a BSD-style license. See LICENSE.
//
//===----------------------------------------------------------------------===//

#include "torch-mlir/Conversion/TorchToMhlo/TorchToMhlo.h"
#include "torch-mlir/Conversion/TorchToMhlo/MhloLegalizeUtils.h"

#include <mlir-hlo/Dialect/mhlo/IR/chlo_ops.h> // from tf repo
#include <mlir-hlo/Dialect/mhlo/IR/hlo_ops.h> // from tf repo

#include "../PassDetail.h"
#include "mlir/Dialect/Arithmetic/IR/Arithmetic.h"
#include "mlir/Dialect/Tensor/IR/Tensor.h"
#include "mlir/Dialect/Traits.h"
#include "mlir/IR/Matchers.h"
#include "mlir/Transforms/DialectConversion.h"

#include "torch-mlir/Conversion/MhloPasses.h"
#include "torch-mlir/Dialect/Torch/IR/TorchOps.h"
#include "torch-mlir/Dialect/Torch/Utils/TorchUpstream.h"
#include "torch-mlir/Dialect/Torch/Utils/Utils.h"
#include "torch-mlir/Dialect/TorchConversion/IR/TorchConversionDialect.h"
#include "torch-mlir/Dialect/TorchConversion/IR/TorchConversionOps.h"
#include "torch-mlir/Dialect/TorchConversion/Transforms/BackendTypeConversion.h"

using namespace mlir;
using namespace mlir::torch;
using namespace mlir::torch::Torch;
using namespace mlir::torch::TorchConversion;

namespace {

// These legalizations are for unary ops with only for floating point datatypes.
// There is no supported quantized integer mode for these.
template <typename AtenOpT, typename MhloOpT>
class ConvertAtenUnaryFPOnlyOp : public OpConversionPattern<AtenOpT> {
 public:
  using OpConversionPattern<AtenOpT>::OpConversionPattern;
  using OpAdaptor = typename AtenOpT::Adaptor;
  LogicalResult matchAndRewrite(
      AtenOpT op,
      OpAdaptor adaptor,
      ConversionPatternRewriter& rewriter) const override {
    Value self = adaptor.self();
    auto selfTy = self.getType().cast<TensorType>();

    if (!selfTy)
      return op.emitError("Only Tensor types supported in MHLO");

    if (selfTy.getElementType().isa<mlir::FloatType>()) {
      rewriter.replaceOpWithNewOp<MhloOpT>(
          op,
          OpConversionPattern<AtenOpT>::getTypeConverter()->convertType(
              op.getType()),
          self);
      return success();
    } else {
      return op.emitError(
          "Only floating-point datatype legalization supported");
    }
  }
};

// These unary op legalizations are identical for floating-point
// or quantized types
template <typename AtenOpT, typename MhloOpT>
class ConvertAtenUnaryOp : public OpConversionPattern<AtenOpT> {
 public:
  using OpConversionPattern<AtenOpT>::OpConversionPattern;
  using OpAdaptor = typename AtenOpT::Adaptor;
  LogicalResult matchAndRewrite(
      AtenOpT op,
      OpAdaptor adaptor,
      ConversionPatternRewriter& rewriter) const override {
    rewriter.replaceOpWithNewOp<MhloOpT>(
        op,
        OpConversionPattern<AtenOpT>::getTypeConverter()->convertType(
            op.getType()),
        adaptor.self());
    return success();
  }
};

torch_upstream::ScalarType getScalarTypeForType(Type type) {
  if (type.isa<Float32Type>())
    return torch_upstream::ScalarType::Float;
  if (type.isa<Float64Type>())
    return torch_upstream::ScalarType::Double;
  if (type.isSignlessInteger(64))
    return torch_upstream::ScalarType::Long;
  if (type.isSignlessInteger(32))
    return torch_upstream::ScalarType::Int;
  if (type.isSignlessInteger(1))
    return torch_upstream::ScalarType::Bool;
  if (type.isBF16())
    return torch_upstream::ScalarType::BFloat16;
  if (type.isF64())
    return torch_upstream::ScalarType::Double;

  if (type.isa<Torch::FloatType>()) {
    return torch_upstream::ScalarType::Double;
  }
  if (type.isa<Torch::IntType>()) {
    return torch_upstream::ScalarType::Int;
  }
  if (type.isa<Torch::BoolType>()) {
    return torch_upstream::ScalarType::Bool;
  }

  llvm::report_fatal_error("unhandled type for getScalarTypeForType");
}

Type getTypeForScalarType(
    MLIRContext* context,
    torch_upstream::ScalarType dtypeInt) {
  switch (dtypeInt) {
    case torch_upstream::ScalarType::Float:
      return Float32Type::get(context);
    case torch_upstream::ScalarType::Double:
      return Float64Type::get(context);
    case torch_upstream::ScalarType::Long:
      return IntegerType::get(context, 64);
    case torch_upstream::ScalarType::Int:
      return IntegerType::get(context, 32);
    case torch_upstream::ScalarType::Bool:
      return IntegerType::get(context, 1);
    case torch_upstream::ScalarType::BFloat16:
      return mlir::FloatType::getBF16(context);
    default:
      llvm::report_fatal_error("unhandled type for getTypeForScalarType");
  }
}

template <typename AtenOpT, typename MhloOpT>
class ConvertAtenBinaryBroadcastOp : public OpConversionPattern<AtenOpT> {
 public:
  using OpConversionPattern<AtenOpT>::OpConversionPattern;
  using OpAdaptor = typename AtenOpT::Adaptor;
  LogicalResult matchAndRewrite(
      AtenOpT op,
      OpAdaptor adaptor,
      ConversionPatternRewriter& rewriter) const override {
    Value lhs = adaptor.self();
    auto lhsTy = lhs.getType().cast<TensorType>();
    Value rhs = adaptor.other();
    auto rhsTy = rhs.getType().cast<TensorType>();

    if (!lhsTy || !rhsTy)
      return op.emitError("Only Tensor types supported in MHLO");

    auto lhsElemTy = lhsTy.getElementType();
    auto rhsElemTy = rhsTy.getElementType();

    if (lhsElemTy != rhsElemTy)
      return op.emitError("Input datatypes mismatched");

    rewriter.replaceOpWithNewOp<MhloOpT>(
        op,
        OpConversionPattern<AtenOpT>::getTypeConverter()->convertType(
            op.getType()),
        lhs,
        rhs,
        /*broadcast_attr*/ nullptr);
    return success();
  }
};

template <typename T>
static bool isInValidRange(
    bool isFloat,
    const double& doubleValue,
    bool isInt,
    const int64_t& intValue) {
  if (isFloat) {
    // Do a round-trip check here instead of numeric limits due to
    // compiler warnings around double <-> int conversion.
    return (doubleValue == static_cast<double>(static_cast<T>(doubleValue)));
  } else {
    assert(isInt);
    return (intValue >= std::numeric_limits<T>::min()) &&
        (intValue <= std::numeric_limits<T>::max());
  }
  return true;
}

// Returns 1D 64-bit dense elements attribute with the given values.
inline mlir::DenseIntElementsAttr BuildI64ElementsAttr(
    mlir::OpBuilder& builder,
    const mlir::ArrayRef<int64_t>& values) {
  mlir::RankedTensorType ty = mlir::RankedTensorType::get(
      {static_cast<int64_t>(values.size())}, builder.getIntegerType(64));
  return mlir::DenseIntElementsAttr::get(ty, values);
}

inline SmallVector<int64_t, 4> RangeIndices(int64_t min, int64_t max) {
  SmallVector<int64_t, 4> range;
  for (int64_t k = min; k < max; ++k) {
    range.push_back(k);
  }
  return range;
}

Value scalarToMhloTensor(
    ConversionPatternRewriter& rewriter,
    Operation* op,
    Value scalarValue,
    Type dtype,
    llvm::ArrayRef<int64_t> dshape) {
  auto tensor = rewriter.create<tensor::FromElementsOp>(
      op->getLoc(), ArrayRef<Value>{scalarValue});
  auto dtype_tensor =
      rewriter.create<mhlo::ConvertOp>(op->getLoc(), tensor, dtype);
  return rewriter.create<mhlo::ReshapeOp>(
      op->getLoc(),
      RankedTensorType::get(mlir::ArrayRef<int64_t>{}, dtype),
      dtype_tensor);
}

// FIXME: This will eventually go into a Mhlo*Utils file.
LogicalResult torchScalarToMhloTensor(
    ConversionPatternRewriter& rewriter,
    Operation* op,
    Value torchScalarValue,
    Value& mhloTensor,
    Type dtype,
    llvm::ArrayRef<int64_t> dshape) {
  // Retrieve a const float or int value but create the out Tensor with dtype.
  double doubleValue;
  auto isFloat =
      matchPattern(torchScalarValue, m_TorchConstantFloat(&doubleValue));

  int64_t intValue;
  auto isInt = matchPattern(torchScalarValue, m_TorchConstantInt(&intValue));

  if (!isFloat && !isInt) {
    return op->emitError("Unable to extract the constant for a torch scalar");
  }

  if (dtype.isa<mlir::FloatType>()) {
    mhloTensor = mhlo::getConstTensor<float>(
                     rewriter, op, (isFloat ? doubleValue : intValue), dshape)
                     .getValue();
  } else if (auto intType = dtype.dyn_cast<mlir::IntegerType>()) {
    auto w = intType.getWidth();
    if (w != 32 && w != 64)
      return op->emitError("Unsupported integer type") << intType;

    if (w == 32) {
      if (!isInValidRange<int32_t>(isFloat, doubleValue, isInt, intValue)) {
        return op->emitError(
            "Supplied value of scalar constant exceeds limits "
            "of destination type");
      }
      int32_t d = isFloat ? static_cast<int32_t>(doubleValue)
                          : static_cast<int32_t>(intValue);
      mhloTensor =
          mhlo::getConstTensor<int32_t>(rewriter, op, {d}, dshape).getValue();
    } else if (w == 64) {
      if (!isInValidRange<int64_t>(isFloat, doubleValue, isInt, intValue)) {
        return op->emitError(
            "Supplied value of scalar constant exceeds limits "
            "of destination type");
      }
      int64_t d = (isFloat ? static_cast<int64_t>(doubleValue) : intValue);
      mhloTensor =
          mhlo::getConstTensor<int64_t>(rewriter, op, {d}, dshape).getValue();
    }
  } else
    return op->emitError("Usupported element type");

  return success();
}

LogicalResult torchScalarToMhloTensorLike(
    ConversionPatternRewriter& rewriter,
    Operation* op,
    Value torchScalarValue,
    Value input,
    Value& mhloTensor) {
  // Retrieve a const float or int value but create the out Tensor with dtype.
  double doubleValue;
  auto isFloat =
      matchPattern(torchScalarValue, m_TorchConstantFloat(&doubleValue));

  int64_t intValue;
  auto isInt = matchPattern(torchScalarValue, m_TorchConstantInt(&intValue));

  if (!isFloat && !isInt)
    return op->emitError("Unable to extract the scalar constant");

  auto dtype = input.getType().dyn_cast<TensorType>().getElementType();
  auto loc = op->getLoc();
  if (dtype.isa<mlir::FloatType>()) {
    mhloTensor = chlo::getConstantLike(
        rewriter, loc, (isFloat ? doubleValue : intValue), input);
  } else if (auto intType = dtype.dyn_cast<mlir::IntegerType>()) {
    auto w = intType.getWidth();
    if (w != 32 && w != 64)
      return op->emitError("Unsupported integer type") << intType;

    if (w == 32) {
      if (!isInValidRange<int32_t>(isFloat, doubleValue, isInt, intValue)) {
        return op->emitError(
            "Supplied value of scalar constant exceeds limits "
            "of destination type");
      }
      int32_t d = isFloat ? static_cast<int32_t>(doubleValue)
                          : static_cast<int32_t>(intValue);
      mhloTensor = chlo::getConstantLike(rewriter, loc, d, input);
    } else if (w == 64) {
      if (!isInValidRange<int64_t>(isFloat, doubleValue, isInt, intValue)) {
        return op->emitError(
            "Supplied value of scalar constant exceeds limits "
            "of destination type");
      }
      int64_t d = (isFloat ? static_cast<int64_t>(doubleValue) : intValue);
      mhloTensor = chlo::getConstantLike(rewriter, loc, d, input);
    }
  } else
    return op->emitError("Usupported element type");

  return success();
}

LogicalResult torchAlphaToMhloTensor(
    ConversionPatternRewriter& rewriter,
    Operation* op,
    Value alphaScalar,
    Value& alphaTensor,
    Type dtype,
    bool checkForUnity) {
  if (succeeded(torchScalarToMhloTensor(
          rewriter, op, alphaScalar, alphaTensor, dtype, {})))
    return success();

  // `alpha` has not been specified.
  int64_t alphaValue;
  if (!matchPattern(alphaScalar, m_TorchConstantInt(&alphaValue)))
    return op->emitError(
        "Currently only scalar constants are supported for "
        "alpha in MHLO operation");
  // When no alpha has been specified, this must be 1.
  if (checkForUnity && alphaValue != 1)
    return op->emitError("Unsupported integer value for alpha");

  alphaTensor =
      mlir::mhlo::getMhloConstTensorSingleF32(rewriter, op, alphaValue);

  return success();
}

template <typename AtenOpT, mhlo::ComparisonDirection DirectionT>
class ConvertAtenBinaryCompareOp : public OpConversionPattern<AtenOpT> {
 public:
  using OpConversionPattern<AtenOpT>::OpConversionPattern;
  using OpAdaptor = typename AtenOpT::Adaptor;
  LogicalResult matchAndRewrite(
      AtenOpT op,
      OpAdaptor adaptor,
      ConversionPatternRewriter& rewriter) const override {
    Value lhs = adaptor.self();
    auto lhsTy = lhs.getType().dyn_cast<TensorType>();
    Value rhs = adaptor.other();
    auto rhsTy = rhs.getType().dyn_cast<TensorType>();
    if (!lhsTy)
      return op.emitError("Only Tensor types supported in MHLO");

    auto lhsElemTy = lhsTy.getElementType();
    if (!rhsTy) {
      rhs = scalarToMhloTensor(rewriter, op, adaptor.other(), lhsElemTy, {});
      rhsTy = rhs.getType().cast<TensorType>();
    }

    auto rhsElemTy = rhsTy.getElementType();

    if (lhsElemTy != rhsElemTy) {
      auto lhsScalarType = getScalarTypeForType(lhsElemTy);
      auto rhsScalarType = getScalarTypeForType(rhsElemTy);
      auto promotedType =
          torch_upstream::promoteTypes(lhsScalarType, rhsScalarType);
      auto elemType = getTypeForScalarType(op.getContext(), promotedType);
      lhs = rewriter.create<mhlo::ConvertOp>(op.getLoc(), lhs, elemType);
      rhs = rewriter.create<mhlo::ConvertOp>(op.getLoc(), rhs, elemType);
    }

    auto result =
        rewriter
            .create<chlo::BroadcastCompareOp>(
                op.getLoc(), lhs, rhs, /*broadcast_attr*/ nullptr, DirectionT)
            .getResult();
    rewriter.replaceOp(op, result);
    return success();
  }
};

// These binary op legalizations are specific to add/sub which have an
// alpha multiplier.
template <typename AtenOpT, typename MhloOpT>
class ConvertAtenAddSubOp : public OpConversionPattern<AtenOpT> {
 public:
  using OpConversionPattern<AtenOpT>::OpConversionPattern;
  using OpAdaptor = typename AtenOpT::Adaptor;
  LogicalResult matchAndRewrite(
      AtenOpT op,
      OpAdaptor adaptor,
      ConversionPatternRewriter& rewriter) const override {
    Value lhs = adaptor.self();
    auto lhsType = lhs.getType().dyn_cast<TensorType>();
    Value rhs = adaptor.other();
    auto rhsType = rhs.getType().dyn_cast<TensorType>();

    if (!lhsType)
      return op.emitError("Only Tensor types supported in MHLO");
    auto outType = OpConversionPattern<AtenOpT>::getTypeConverter()
                       ->convertType(op.getType())
                       .template cast<TensorType>();

    Type outElemTy = outType.getElementType();
    Value rhsAsTensor;
    if (!rhsType) {
      rhsAsTensor =
          scalarToMhloTensor(rewriter, op, adaptor.other(), outElemTy, {});
    }
    auto rhsTensor = rhsType ? rhs : rhsAsTensor;
    rhsType = rhsTensor.getType().dyn_cast<TensorType>();

    // Handle alpha.
    Value alphaTensor;
    if (failed(torchScalarToMhloTensorLike(
            rewriter, op.getOperation(), op.alpha(), rhsTensor, alphaTensor))) {
      return op.emitError(
          "Currently only scalar constants are supported for "
          "alpha in conversion to MHLO operation");
    }
    auto multTensor =
        rewriter
            .create<mhlo::MulOp>(op.getLoc(), rhsType, rhsTensor, alphaTensor)
            .getResult();

    if (lhsType.getElementType() != outElemTy)
      lhs = rewriter.create<mhlo::ConvertOp>(op.getLoc(), lhs, outElemTy);
    if (rhsType.getElementType() != outElemTy)
      multTensor =
          rewriter.create<mhlo::ConvertOp>(op.getLoc(), multTensor, outElemTy);

    rewriter.replaceOpWithNewOp<MhloOpT>(op, outType, lhs, multTensor, nullptr);

    return success();
  }
}; // namespace

// Binary op legalizations for Mul variants.
template <typename AtenOpT>
class ConvertAtenMulOp : public OpConversionPattern<AtenOpT> {
 public:
  using OpConversionPattern<AtenOpT>::OpConversionPattern;
  using OpAdaptor = typename AtenOpT::Adaptor;
  LogicalResult matchAndRewrite(
      AtenOpT op,
      OpAdaptor adaptor,
      ConversionPatternRewriter& rewriter) const override {
    Value lhs = adaptor.self();
    auto lhsType = lhs.getType().dyn_cast<TensorType>();

    if (!lhsType)
      return op.emitError("Only Tensor types supported in MHLO");

    auto outType = OpConversionPattern<AtenOpT>::getTypeConverter()
                       ->convertType(op.getType())
                       .template cast<TensorType>();

    Type outElemTy = outType.getElementType();
    if (!outElemTy.isIntOrFloat())
      return op.emitError(
          "Only floating-point or integer datatype legalization supported");

    Value rhsTensor;
    if (std::is_same<AtenOpT, AtenSquareOp>()) {
      rhsTensor = lhs;
    } else {
      Value rhsAsTensor;
      Value rhs = adaptor.other();
      auto rhsType = rhs.getType().dyn_cast<TensorType>();
      if (!rhsType) {
        rhsAsTensor =
            scalarToMhloTensor(rewriter, op, adaptor.other(), outElemTy, {});
      }
      rhsTensor = rhsType ? rhs : rhsAsTensor;
    }
    auto rhsType = rhsTensor.getType().dyn_cast<TensorType>();

    if (outElemTy.isa<mlir::FloatType>() ||
        outElemTy.isa<mlir::IntegerType>()) {
      if (lhsType.getElementType() != outElemTy)
        lhs = rewriter.create<mhlo::ConvertOp>(op.getLoc(), lhs, outElemTy);
      if (rhsType.getElementType() != outElemTy)
        rhsTensor =
            rewriter.create<mhlo::ConvertOp>(op.getLoc(), rhsTensor, outElemTy);

      rewriter.replaceOpWithNewOp<chlo::BroadcastMulOp>(
          op,
          OpConversionPattern<AtenOpT>::getTypeConverter()->convertType(
              op.getType()),
          lhs,
          rhsTensor,
          nullptr);
      return success();
    } else {
      // Quantized multiplication may need to rescale inputs.
      return op.emitError(
          "Only floating-point or integer datatype "
          "legalization currently supported");
    }
  }
};

template <typename AtenOpT>
class ConvertAtenDivOp : public OpConversionPattern<AtenOpT> {
 public:
  using OpConversionPattern<AtenOpT>::OpConversionPattern;
  using OpAdaptor = typename AtenOpT::Adaptor;

  LogicalResult matchAndRewrite(
      AtenOpT op,
      OpAdaptor adaptor,
      ConversionPatternRewriter& rewriter) const override {
    Value lhs = adaptor.self();
    auto lhsTy = lhs.getType().dyn_cast<TensorType>();
    Value rhs = adaptor.other();
    auto rhsTy = rhs.getType().dyn_cast<TensorType>();
    if (!lhsTy)
      return op.emitError("Only Tensor types supported in MHLO");

    auto lhsElemTy = lhsTy.getElementType();
    if (!rhsTy) {
      rhs = scalarToMhloTensor(rewriter, op, adaptor.other(), lhsElemTy, {});
    }
    rhsTy = rhs.getType().dyn_cast<TensorType>();

    auto rhsElemTy = rhsTy.getElementType();
    if (lhsElemTy != rhsElemTy) {
      auto lhsScalarType = getScalarTypeForType(lhsElemTy);
      auto rhsScalarType = getScalarTypeForType(rhsElemTy);
      auto promotedType =
          torch_upstream::promoteTypes(lhsScalarType, rhsScalarType);
      auto elemType = getTypeForScalarType(op.getContext(), promotedType);
      lhs = rewriter.create<mhlo::ConvertOp>(op.getLoc(), lhs, elemType);
      rhs = rewriter.create<mhlo::ConvertOp>(op.getLoc(), rhs, elemType);
      lhsTy = lhs.getType().dyn_cast<TensorType>();
      rhsTy = rhs.getType().dyn_cast<TensorType>();
    }

    auto outType = OpConversionPattern<AtenOpT>::getTypeConverter()
                       ->convertType(op.getType())
                       .template cast<TensorType>();

    Type outElemTy = outType.getElementType();
    if (lhsTy.getElementType() != outElemTy)
      lhs = rewriter.create<mhlo::ConvertOp>(op.getLoc(), lhs, outElemTy);
    if (rhsTy.getElementType() != outElemTy)
      rhs = rewriter.create<mhlo::ConvertOp>(op.getLoc(), rhs, outElemTy);

    auto result = rewriter
                      .create<chlo::BroadcastDivOp>(
                          op.getLoc(), outType, lhs, rhs, nullptr)
                      .getResult();

    if (!isa<AtenDivTensorModeOp>(op)) {
      rewriter.replaceOp(op, result);
      return success();
    }

    AtenDivTensorModeOp divTensorModeOp =
        llvm::dyn_cast<AtenDivTensorModeOp>(op.getOperation());
    std::string roundingMode;
    if (!matchPattern(
            divTensorModeOp.rounding_mode(),
            m_TorchConstantStr(roundingMode))) {
      return op.emitError("only support constant str rounding mode");
    }

    auto loc = op.getLoc();
    if (roundingMode == "trunc") {
      // "trunc" - rounds the results of the division towards zero. Equivalent
      // to C-style integer division.
      auto sign = rewriter.create<mhlo::SignOp>(loc, result);
      auto abs = rewriter.create<mhlo::AbsOp>(loc, result);
      auto floor = rewriter.create<mhlo::FloorOp>(loc, abs);
      result = rewriter.create<mhlo::MulOp>(loc, sign, floor).getResult();
    }
    if (roundingMode == "floor") {
      // "floor" - rounds the results of the division down. Equivalent to
      // floor division in Python (the // operator)
      result = rewriter.create<mhlo::FloorOp>(loc, result).getResult();
    }

    rewriter.replaceOp(op, result);
    return success();
  }
};

// This defines a template to construct ops whose legalizations are
// specialized.
template <typename AtenOpT>
class ConvertAtenOp : public OpConversionPattern<AtenOpT> {
 public:
  using OpConversionPattern<AtenOpT>::OpConversionPattern;
  using OpAdaptor = typename AtenOpT::Adaptor;
  LogicalResult matchAndRewrite(
      AtenOpT op,
      OpAdaptor adaptor,
      ConversionPatternRewriter& rewriter) const override;
};

template <>
LogicalResult ConvertAtenOp<AtenTanhOp>::matchAndRewrite(
    AtenTanhOp op,
    OpAdaptor adaptor,
    ConversionPatternRewriter& rewriter) const {
  Value self = adaptor.self();
  auto selfTy = self.getType().cast<TensorType>();
  if (selfTy && selfTy.getElementType().isa<mlir::FloatType>()) {
    rewriter.replaceOpWithNewOp<mhlo::TanhOp>(
        op, getTypeConverter()->convertType(op.getType()), self);
    return success();
  } else {
    // Sigmoid legalization in MHLO for quantized element-type uses
    // specialized mhlo.table construct.
    return op.emitError(
        "Only floating-point datatype legalization currently supported");
  }
}

// Convert a Aten::Relu to HLO
// Relu(x) = 0 if x < 0 else x
template <>
LogicalResult ConvertAtenOp<AtenReluOp>::matchAndRewrite(
    AtenReluOp op,
    OpAdaptor adaptor,
    ConversionPatternRewriter& rewriter) const {
  Location loc = op.getLoc();
  Value input = adaptor.self();
  auto inputTy = input.getType().template dyn_cast<RankedTensorType>();
  if (!inputTy) {
    return op.emitError("Only RankedTensorType is supported in Aten ReLU op.");
  }
  Value zero = chlo::getConstantLike(rewriter, loc, 0.0, input);
  Value compareGtZero = rewriter.create<mhlo::CompareOp>(
      loc, input, zero, mhlo::ComparisonDirection::GT);
  rewriter.replaceOpWithNewOp<mhlo::SelectOp>(
      op, inputTy, compareGtZero, input, zero);
  return success();
}

// Convert a Aten::Relu6 to HLO
// Relu6(x) = min(AtenRelu(x), 6)
template <>
LogicalResult ConvertAtenOp<AtenRelu6Op>::matchAndRewrite(
    AtenRelu6Op op,
    OpAdaptor adaptor,
    ConversionPatternRewriter& rewriter) const {
  Location loc = op.getLoc();
  Value input = adaptor.self();
  auto inputTy = input.getType().template dyn_cast<RankedTensorType>();
  if (!inputTy) {
    return op.emitError("Only RankedTensorType is supported in Aten ReLU op.");
  }
  Value relu = rewriter.create<AtenReluOp>(loc, inputTy, input);
  Value six = chlo::getConstantLike(rewriter, loc, 6.0, input);
  Value compareLtSix = rewriter.create<mhlo::CompareOp>(
      loc, input, six, mhlo::ComparisonDirection::LT);
  rewriter.replaceOpWithNewOp<mhlo::SelectOp>(
      op, inputTy, compareLtSix, relu, six);
  return success();
}

// Convert a Aten::LeakyRelu to HLO
// LeakyRelu(x) = max(0, x) + negative_slop * min(0, x)
template <>
LogicalResult ConvertAtenOp<AtenLeakyReluOp>::matchAndRewrite(
    AtenLeakyReluOp op,
    OpAdaptor adaptor,
    ConversionPatternRewriter& rewriter) const {
  Location loc = op.getLoc();
  Value input = adaptor.self();
  Value negativeSlope = op.negative_slope();
  auto inputTy = input.getType().template dyn_cast<RankedTensorType>();
  if (!inputTy) {
    return op.emitError(
        "Only RankedTensorType is supported in Aten LeakyReLU op.");
  }

  double scaleValue;
  if (!matchPattern(negativeSlope, m_TorchConstantFloat(&scaleValue)))
    return op->emitError(
        "Currently only scalar constants are supported for "
        "negative_slope in MHLO operation");

  Value zeroVal = chlo::getConstantLike(rewriter, loc, 0.0, input);
  Value scaleVal = chlo::getConstantLike(rewriter, loc, scaleValue, input);

  Value leakyActivationVal = rewriter.create<mhlo::MulOp>(
      loc, getTypeConverter()->convertType(op.getType()), input, scaleVal);

  Value compareGtZero = rewriter.create<mhlo::CompareOp>(
      loc, input, zeroVal, mhlo::ComparisonDirection::GT);

  rewriter.replaceOpWithNewOp<mhlo::SelectOp>(
      op, inputTy, compareGtZero, input, leakyActivationVal);
  return success();
}

// Convert a Aten::Sigmoid to HLO
// Sigmoid(x) = 1.0 / (1.0 + exp(x))
template <>
LogicalResult ConvertAtenOp<AtenSigmoidOp>::matchAndRewrite(
    AtenSigmoidOp op,
    OpAdaptor adaptor,
    ConversionPatternRewriter& rewriter) const {
  Location loc = op.getLoc();
  Value input = adaptor.self();
  auto inputTy = input.getType().template dyn_cast<RankedTensorType>();
  if (!inputTy) {
    return op.emitError(
        "Only RankedTensorType is supported in Aten Sigmoid op.");
  }
  Value one = chlo::getConstantLike(rewriter, loc, 1.0, input);
  Value negVal = rewriter.create<mhlo::NegOp>(loc, input);
  Value expVal = rewriter.create<mhlo::ExpOp>(loc, negVal);
  Value addVal = rewriter.create<mhlo::AddOp>(loc, expVal, one);
  rewriter.replaceOpWithNewOp<mhlo::DivOp>(op, one, addVal);
  return success();
}

// Convert a Aten::SiLu to HLO
// SiLu(x) = x * Sigmoid(x)
template <>
LogicalResult ConvertAtenOp<AtenSiluOp>::matchAndRewrite(
    AtenSiluOp op,
    OpAdaptor adaptor,
    ConversionPatternRewriter& rewriter) const {
  Location loc = op.getLoc();
  Value input = adaptor.self();
  auto inputTy = input.getType().template dyn_cast<RankedTensorType>();
  if (!inputTy) {
    return op.emitError("Only RankedTensorType is supported in Aten SiLu op.");
  }
  Value sigmoid = rewriter.create<AtenSigmoidOp>(loc, inputTy, input);
  rewriter.replaceOpWithNewOp<mhlo::MulOp>(op, input, sigmoid);
  return success();
}

// Convert a Aten::GELU to HLO
// Gelu(x) = x * 1/2 * [1 + erf(x/(sqrt(2)))]
template <>
LogicalResult ConvertAtenOp<AtenGeluOp>::matchAndRewrite(
    AtenGeluOp op,
    OpAdaptor adaptor,
    ConversionPatternRewriter& rewriter) const {
  Location loc = op.getLoc();
  Value input = adaptor.self();
  auto inputTy = input.getType().template dyn_cast<RankedTensorType>();
  if (!inputTy) {
    return op.emitError("Only RankedTensorType is supported in Aten GELU op.");
  }

  auto elem_type = inputTy.getElementType();
  Value one = chlo::getConstantLike(rewriter, loc, 1.0, input);
  Value two = chlo::getConstantLike(rewriter, loc, 2.0, input);
  Value half = chlo::getConstantLike(rewriter, loc, 0.5, input);
  auto rsqrt_two = rewriter.create<mlir::mhlo::RsqrtOp>(loc, two);
  auto erf_element = rewriter.create<mhlo::MulOp>(loc, input, rsqrt_two);
  auto erf = rewriter.create<mlir::chlo::ErfOp>(loc, erf_element);
  auto erf_add = rewriter.create<mhlo::AddOp>(loc, erf, one);
  auto half_mul = rewriter.create<mhlo::MulOp>(loc, erf_add, half);
  rewriter.replaceOpWithNewOp<mhlo::MulOp>(op, input, half_mul);
  return success();
}

<<<<<<< HEAD
template <>
LogicalResult ConvertAtenOp<AtenEmptyMemoryFormatOp>::matchAndRewrite(
    AtenEmptyMemoryFormatOp op,
    OpAdaptor adaptor,
    ConversionPatternRewriter& rewriter) const {
  Location loc = op.getLoc();
  SmallVector<int64_t, 4> dshape;
  if (!matchPattern(op.size(), m_TorchConstantIntList(dshape)))
    return rewriter.notifyMatchFailure(
        op, "non-const size parameter unsupported");
  auto opType = getTypeConverter()
                    ->convertType(op.getType())
                    .template cast<RankedTensorType>();
  if (!opType) {
    return op.emitError("should be RankedTensorType");
  }
  Type resultElementType;
  if (op.dtype().getType().isa<Torch::NoneType>()) {
    resultElementType = opType.getElementType();
  } else {
    return op.emitError("dtype should be none");
  }

  if (!resultElementType.isa<mlir::FloatType>()) {
    return op.emitError("output dtype should be float32");
  }
  auto result = mhlo::getConstTensor<float>(rewriter, op, 0.0, dshape);
  rewriter.replaceOp(op, result.getValue());
  return success();
}

using ReductionConvFunc = llvm::Optional<Value> (*)(
    PatternRewriter&,
    Operation*,
    RankedTensorType,
    Value,
    ElementsAttr,
    bool);

=======
>>>>>>> 712605b9
// They all constitute a common form invoking the appropriate
// converion function in MhloLegalizeCommon.cpp
template <typename AtenOpT, typename MhloOpT>
class ConvertAtenReductionOp : public OpConversionPattern<AtenOpT> {
 public:
  using OpConversionPattern<AtenOpT>::OpConversionPattern;
  using OpAdaptor = typename AtenOpT::Adaptor;

  // Each variant must implement corresponding parameter parsing options
  virtual LogicalResult readReduceDimsAndKeepDims(
      AtenOpT op,
      OpAdaptor adaptor,
      ConversionPatternRewriter& rewriter,
      SmallVector<int64_t, 4>& reduceDims,
      DenseIntElementsAttr& reduceDimsAttr,
      bool& keepDims) const {
    return rewriter.notifyMatchFailure(
        op, "Unimplemented reduce_dims and keep_dims parsing function");
  }

  // Common rewriter for all reduction ops, calls the specific implementation of
  // readReduceDimsAndKeepDims() needed for the op variant.
  LogicalResult matchAndRewrite(
      AtenOpT op,
      OpAdaptor adaptor,
      ConversionPatternRewriter& rewriter) const override {
    Value self = adaptor.self();
    auto selfTy = self.getType().dyn_cast<TensorType>();

    if (!selfTy)
      return op.emitError("Only tensor types supported in MHLO");

    auto outputTy = OpConversionPattern<AtenOpT>::getTypeConverter()
                        ->convertType(op.getType())
                        .template dyn_cast<RankedTensorType>();
    if (!outputTy)
      return op.emitError(
          "Only ranked tensor type outputs permitted for reduce_mean");
    SmallVector<int64_t, 4> reduceDims;
    DenseIntElementsAttr reduceDimsAttr;
    bool keepDims;
    if (failed(readReduceDimsAndKeepDims(
            op, adaptor, rewriter, reduceDims, reduceDimsAttr, keepDims)))
      return failure();

    auto loc = op.getLoc();
    auto elem_type = selfTy.getElementType();
    Type type = RankedTensorType::get(/*shape=*/{}, elem_type);
    DenseElementsAttr const_attr;
    if (auto float_ty = elem_type.dyn_cast_or_null<mlir::FloatType>()) {
      mlir::FloatAttr attr = mlir::FloatAttr::get(float_ty, 0);
      const_attr = mlir::DenseElementsAttr::get(type, attr);
    } else if (auto int_ty = elem_type.dyn_cast_or_null<mlir::IntegerType>()) {
      mlir::IntegerAttr attr = mlir::IntegerAttr::get(int_ty, 0);
      const_attr = mlir::DenseElementsAttr::get(type, attr);
    } else {
      return failure();
    }

    auto init_value =
        rewriter.create<mhlo::ConstOp>(loc, type, const_attr).getResult();

    auto reduction =
        rewriter.create<mhlo::ReduceOp>(loc, self, init_value, reduceDimsAttr);

    {
      // Build body
      OpBuilder::InsertionGuard guard(rewriter);
      Block* block = rewriter.createBlock(&reduction.body());

      // Block arguments are scalars of the given element type.
      block->addArguments(type, loc);
      block->addArguments(type, loc);

      auto reduced = rewriter
                         .create<MhloOpT>(
                             loc, block->getArgument(0), block->getArgument(1))
                         .getResult();
      rewriter.create<mhlo::ReturnOp>(loc, reduced);
    }
    // post proccess for mean & keepDims
    auto result = reduction.getResult(0);
    bool isMean = isa<AtenMeanDimOp>(op);
    if (isMean || keepDims) {
      if (isMean) {
        auto numel = mhlo::getNumelOfTensor(rewriter, op, self);
        numel = rewriter.create<mhlo::ConvertOp>(
            loc, numel, outputTy.getElementType());
        result = rewriter.create<chlo::BroadcastDivOp>(
            loc, outputTy, result, numel, nullptr);
      }

      if (keepDims) {
        // unsqueeze the reduced dimensions
        auto dimSizes = mhlo::getDimSizesOfTensor(rewriter, op, self);
        for (auto d : reduceDims) {
          dimSizes[d] = rewriter.create<arith::ConstantOp>(
              loc, rewriter.getI32IntegerAttr(1));
        }
        // create new shape
        mlir::Value newShape =
            rewriter.create<tensor::FromElementsOp>(loc, dimSizes);
        // reshape the result
        result = rewriter.create<mhlo::DynamicReshapeOp>(
            loc, outputTy, result, newShape);
      }
    }

    if (!result)
      return failure();

    rewriter.replaceOpWithNewOp<mhlo::ConvertOp>(op, outputTy, result);
    return success();
  }
};

// This reduction op legalization template handles op variants that have
// explicit reduce_dims dimensions (provided as a list) and keep_dims
// parameters.
template <typename AtenOpT, typename MhloOpT>
class ConvertAtenMultipleDimsReductionOp
    : public ConvertAtenReductionOp<AtenOpT, MhloOpT> {
 public:
  using ConvertAtenReductionOp<AtenOpT, MhloOpT>::ConvertAtenReductionOp;
  using OpAdaptor = typename AtenOpT::Adaptor;
  LogicalResult readReduceDimsAndKeepDims(
      AtenOpT op,
      OpAdaptor adaptor,
      ConversionPatternRewriter& rewriter,
      SmallVector<int64_t, 4>& reduceDims,
      DenseIntElementsAttr& reduceDimsAttr,
      bool& keepDims) const override {
    if (!matchPattern(op.dim(), m_TorchConstantIntList(reduceDims)))
      return rewriter.notifyMatchFailure(
          op, "non-const dim parameter unsupported");

    std::sort(reduceDims.begin(), reduceDims.end());
    int64_t N = reduceDims.size();
    auto reduceDimsType = RankedTensorType::get({N}, rewriter.getI64Type());
    reduceDimsAttr = DenseIntElementsAttr::get(
        reduceDimsType, llvm::makeArrayRef(reduceDims));

    keepDims = false;
    if (!matchPattern(op.keepdim(), m_TorchConstantBool(&keepDims)))
      return rewriter.notifyMatchFailure(
          op, "non-const keepdim parameter unsupported");

    return success();
  }
};

// This reduction op legalization template handles op variants that reduce in
// only one explicit dim which is provided as a number (rather than a list), and
// a keep_dims parameter.
template <typename AtenOpT, typename MhloOpT>
class ConvertAtenOneDimReductionOp
    : public ConvertAtenReductionOp<AtenOpT, MhloOpT> {
 public:
  using ConvertAtenReductionOp<AtenOpT, MhloOpT>::ConvertAtenReductionOp;
  using OpAdaptor = typename AtenOpT::Adaptor;
  LogicalResult readReduceDimsAndKeepDims(
      AtenOpT op,
      OpAdaptor adaptor,
      ConversionPatternRewriter& rewriter,
      SmallVector<int64_t, 4>& reduceDims,
      DenseIntElementsAttr& reduceDimsAttr,
      bool& keepDims) const override {
    int64_t reduceDim;
    if (!matchPattern(op.dim(), m_TorchConstantInt(&reduceDim)))
      return rewriter.notifyMatchFailure(
          op, "non-const dim parameter unsupported");
    auto reduceDimsType = RankedTensorType::get({1}, rewriter.getI64Type());
    reduceDimsAttr = DenseIntElementsAttr::get(
        reduceDimsType, llvm::makeArrayRef({reduceDim}));

    keepDims = false;
    if (!matchPattern(op.keepdim(), m_TorchConstantBool(&keepDims)))
      return rewriter.notifyMatchFailure(
          op, "non-const keepdim parameter unsupported");

    return success();
  }
};

// This reduction op legalization template handles op variants that reduce all
// dims does not keep dims.
template <typename AtenOpT, typename MhloOpT>
class ConvertAtenAllDimsReductionOp
    : public ConvertAtenReductionOp<AtenOpT, MhloOpT> {
 public:
  using ConvertAtenReductionOp<AtenOpT, MhloOpT>::ConvertAtenReductionOp;
  using OpAdaptor = typename AtenOpT::Adaptor;
  LogicalResult readReduceDimsAndKeepDims(
      AtenOpT op,
      OpAdaptor adaptor,
      ConversionPatternRewriter& rewriter,
      SmallVector<int64_t, 4>& reduceDims,
      DenseIntElementsAttr& reduceDimsAttr,
      bool& keepDims) const override {
    auto self = adaptor.self();
    auto selfTy = self.getType().template cast<RankedTensorType>();

    // Select all dims to reduce
    for (int64_t i = 0; i < selfTy.getRank(); i++)
      reduceDims.push_back(i);
    int64_t N = selfTy.getRank();
    auto reduceDimsType = RankedTensorType::get({N}, rewriter.getI64Type());
    reduceDimsAttr = DenseIntElementsAttr::get(
        reduceDimsType, llvm::makeArrayRef(reduceDims));
    keepDims = false;

    return success();
  }
};

template <>
LogicalResult ConvertAtenOp<AtenPowTensorScalarOp>::matchAndRewrite(
    AtenPowTensorScalarOp op,
    OpAdaptor adaptor,
    ConversionPatternRewriter& rewriter) const {
  Value self = adaptor.self();
  auto selfTy = self.getType().template cast<RankedTensorType>();

  if (!selfTy)
    return op.emitError("Only ranked tensor types supported in MHLO Pow");

  if (!selfTy.getElementType().isa<mlir::FloatType>())
    return op.emitError("Only floating-point datatype legalization supported");

  Value expTensor;
  Value expScalar = op.exponent();
  if (failed(torchScalarToMhloTensor(
          rewriter, op, expScalar, expTensor, selfTy.getElementType(), {})))
    return op.emitError(
        "Currently only scalar constants are supported for "
        "conversion in MHLO Pow operation");

  rewriter.replaceOpWithNewOp<mhlo::PowOp>(
      op, getTypeConverter()->convertType(op.getType()), self, expTensor);

  return success();
}

template <>
LogicalResult ConvertAtenOp<AtenRsubScalarOp>::matchAndRewrite(
    AtenRsubScalarOp op,
    OpAdaptor adaptor,
    ConversionPatternRewriter& rewriter) const {
  auto self = adaptor.self();
  auto otherScalar = op.other();
  auto alphaScalar = op.alpha();

  auto selfTy = self.getType().template cast<RankedTensorType>();
  if (!selfTy)
    return op.emitError("Only ranked tensor types supported in MHLO Rsub");

  if (!selfTy.getElementType().isa<mlir::FloatType>())
    return op.emitError("Only floating-point datatype legalization supported");

  Value otherTensor, alphaTensor;

  if (failed(torchScalarToMhloTensor(
          rewriter, op, otherScalar, otherTensor, selfTy.getElementType(), {})))
    return op.emitError(
        "Currently only scalar constants are supported for "
        "conversion in MHLO Rsub operation");

  if (failed(torchAlphaToMhloTensor(
          rewriter,
          op.getOperation(),
          alphaScalar,
          alphaTensor,
          selfTy.getElementType(),
          /*checkForUnity=*/true)))
    return failure();

  auto multTensor = rewriter.create<mhlo::MulOp>(
      op->getLoc(),
      getTypeConverter()->convertType(op.getType()),
      self,
      alphaTensor);

  rewriter.replaceOpWithNewOp<mhlo::SubOp>(
      op,
      getTypeConverter()->convertType(op.getType()),
      otherTensor,
      multTensor);

  return success();
}

// Torch constants are converted to mhlo.const .
template <>
LogicalResult ConvertAtenOp<ValueTensorLiteralOp>::matchAndRewrite(
    ValueTensorLiteralOp op,
    OpAdaptor adaptor,
    ConversionPatternRewriter& rewriter) const {
  auto outputTy = getTypeConverter()
                      ->convertType(op.getType())
                      .template cast<RankedTensorType>();
  rewriter.replaceOpWithNewOp<mhlo::ConstOp>(op, outputTy, adaptor.value());

  return success();
}

template <>
LogicalResult ConvertAtenOp<AtenLog2Op>::matchAndRewrite(
    AtenLog2Op op,
    OpAdaptor adaptor,
    ConversionPatternRewriter& rewriter) const {
  // Not a tensor type.
  auto selfType = adaptor.self().getType().dyn_cast<TensorType>();
  if (!selfType)
    return op.emitError("Only tensor types are currently supported");

  // Constant value of ln2.
  SmallVector<int64_t> ln2Shape(selfType.getRank(), 1);
  auto ln2Op =
      mhlo::getConstTensor<float>(rewriter, op, {0.69314718056}, ln2Shape)
          .getValue();
  auto one =
      mhlo::getConstTensor<float>(rewriter, op.getOperation(), {1.0}, {1})
          .getValue();
  auto rcpOp =
      rewriter.create<mhlo::DivOp>(op.getLoc(), ln2Op.getType(), one, ln2Op);

  auto outType = getTypeConverter()->convertType(op.getType());
  auto logOp =
      rewriter.create<mhlo::LogOp>(op.getLoc(), outType, adaptor.self());
  rewriter.replaceOpWithNewOp<mhlo::MulOp>(op, outType, logOp, rcpOp);

  return success();
}

template <>
LogicalResult ConvertAtenOp<AtenSizeIntOp>::matchAndRewrite(
    AtenSizeIntOp op,
    OpAdaptor adaptor,
    ConversionPatternRewriter& rewriter) const {
  // Not a tensor type.
  auto selfType = adaptor.self().getType().dyn_cast<TensorType>();
  if (!selfType)
    return op.emitError("Only tensor types are currently supported");
  auto dim = rewriter.create<arith::IndexCastOp>(
      op.getLoc(), rewriter.getIndexType(), adaptor.dim());
  auto dimSize = rewriter.create<tensor::DimOp>(
      op.getLoc(), rewriter.getIndexType(), adaptor.self(), dim);

  rewriter.replaceOpWithNewOp<arith::IndexCastOp>(
      op, getTypeConverter()->convertType(op.getType()), dimSize);

  return success();
}

template <>
LogicalResult ConvertAtenOp<AtenNumelOp>::matchAndRewrite(
    AtenNumelOp op,
    OpAdaptor adaptor,
    ConversionPatternRewriter& rewriter) const {
  auto outType = op.getType().dyn_cast<TensorType>();

  auto dimSizes = mhlo::getDimSizesOfTensor(rewriter, op, adaptor.self());
  auto loc = op.getLoc();
  Value numel =
      rewriter.create<arith::ConstantOp>(loc, rewriter.getI32IntegerAttr(1));
  for (auto& d : dimSizes) {
    numel = rewriter.create<arith::MulIOp>(loc, numel, d);
  }
  rewriter.replaceOpWithNewOp<arith::ExtSIOp>(
      op, getTypeConverter()->convertType(op.getType()), numel);
  return success();
}

template <>
LogicalResult ConvertAtenOp<AtenDropoutOp>::matchAndRewrite(
    AtenDropoutOp op,
    OpAdaptor adaptor,
    ConversionPatternRewriter& rewriter) const {
  // Not a tensor type.
  auto selfType = adaptor.input().getType().dyn_cast<TensorType>();
  if (!selfType)
    return op.emitError("Only tensor types are currently supported");

  // FIXME: train and p are not handled.

  bool train;
  if (!matchPattern(op.train(), m_TorchConstantBool(&train)))
    op.emitError("train must be a Scalar constant");

  if (train)
    op.emitError("train must be false");

  rewriter.replaceOpWithNewOp<mhlo::ConvertOp>(
      op, getTypeConverter()->convertType(op.getType()), adaptor.input());

  return success();
}

template <>
LogicalResult ConvertAtenOp<AtenViewOp>::matchAndRewrite(
    AtenViewOp op,
    OpAdaptor adaptor,
    ConversionPatternRewriter& rewriter) const {
  // Not a tensor type.
  auto selfType = adaptor.self().getType().dyn_cast<TensorType>();
  if (!selfType)
    return op.emitError("Only tensor types are currently supported");

  SmallVector<Value> dimsSize;
  if (!getListConstructElements(adaptor.size(), dimsSize)) {
    return op.emitError("Dims size must be a list of Scalar");
  }

  auto loc = op.getLoc();
  auto rankType = selfType.dyn_cast<RankedTensorType>();
  auto newRank = dimsSize.size();
  for (size_t d = 0; d < newRank; ++d) {
    auto dsize = dimsSize[d];
    int64_t dval;
    if (matchPattern(dsize, m_TorchConstantInt(&dval)) && dval == -1) {
      return op.emitError("The size cannot be set to -1.");
    } else {
      dsize = rewriter.create<ToI64Op>(loc, dsize).getResult();
      dsize = rewriter.create<mlir::arith::IndexCastOp>(
          loc, rewriter.getIndexType(), dsize);
    }
    dsize = rewriter.create<mlir::arith::IndexCastOp>(
        loc, rewriter.getI32Type(), dsize);
    dimsSize[d] = dsize;
  }

  auto mhloShape = rewriter.create<mlir::tensor::FromElementsOp>(loc, dimsSize);
  rewriter.replaceOpWithNewOp<mhlo::DynamicReshapeOp>(
      op,
      getTypeConverter()->convertType(op.getType()),
      adaptor.self(),
      mhloShape);
  return success();
}

// Ref: https://pytorch.org/docs/stable/generated/torch.Tensor.expand.html
// aten.broadcast_to has similar semantics with torch.expand
template <>
LogicalResult ConvertAtenOp<AtenBroadcastToOp>::matchAndRewrite(
    AtenBroadcastToOp op,
    OpAdaptor adaptor,
    ConversionPatternRewriter& rewriter) const {
  // Not a tensor type.
  //
  auto selfType = adaptor.self().getType().dyn_cast<TensorType>();
  if (!selfType)
    return op.emitError("Only tensor types are currently supported");

  SmallVector<Value> dimsSize;
  if (!getListConstructElements(adaptor.size(), dimsSize)) {
    return op.emitError("Dims size must be a list of Scalar");
  }

  auto loc = op.getLoc();
  auto rankType = selfType.dyn_cast<RankedTensorType>();
  auto selfRank = rankType ? rankType.getRank() : 0;
  auto newRank = dimsSize.size();
  auto leadingRank = newRank - selfRank;
  for (size_t d = 0; d < newRank; ++d) {
    // !torch.int
    auto dsize = dimsSize[d];
    int64_t dval;
    if (matchPattern(dsize, m_TorchConstantInt(&dval)) && dval == -1) {
      if (d < leadingRank) {
        return op.emitError(
            "Ref: https://pytorch.org/docs/stable/generated/torch.Tensor.expand.html."
            "For the new leading dimensions, the size cannot be set to -1.");
      } else {
        // Passing -1 as the size for a dimension means not changing the size
        // of that dimension.
        //
        // tensor.dim %self -> index
        dsize = rewriter.create<tensor::DimOp>(
            loc, adaptor.self(), d - leadingRank);
      }
    } else {
      // !torch.int -> i64
      dsize = rewriter.create<ToI64Op>(loc, dsize).getResult();
      // i64 -> index
      dsize = rewriter.create<mlir::arith::IndexCastOp>(
          loc, rewriter.getIndexType(), dsize);
    }
    // index -> i32
    dsize = rewriter.create<mlir::arith::IndexCastOp>(
        loc, rewriter.getI32Type(), dsize);
    dimsSize[d] = dsize;
  }

  auto mhloShape = rewriter.create<mlir::tensor::FromElementsOp>(loc, dimsSize);
  auto broadcastDims =
      BuildI64ElementsAttr(rewriter, RangeIndices(leadingRank, newRank));
  rewriter.replaceOpWithNewOp<mhlo::DynamicBroadcastInDimOp>(
      op,
      getTypeConverter()->convertType(op.getType()),
      adaptor.self(),
      mhloShape,
      broadcastDims);
  return success();
}

template <typename AtenOpT, typename MhloOpT>
class ConvertAtenPoolingBaseOp : public OpConversionPattern<AtenOpT> {
 public:
  using OpConversionPattern<AtenOpT>::OpConversionPattern;
  using OpAdaptor = typename AtenOpT::Adaptor;

  // Different pooling variants need to process inputs differently, e.g.
  // adaptive pooling generates the kernel size rather than receive it. This
  // function also transposes inputs.
  virtual LogicalResult processInputs(
      AtenOpT op,
      OpAdaptor adaptor,
      ConversionPatternRewriter& rewriter,
      Value& input,
      ArrayAttr& kernel,
      ArrayAttr& stride,
      ArrayAttr& pad,
      Type& outputTy) const {
    return rewriter.notifyMatchFailure(
        op, "Unimplemented pooling input parsing function");
  }

  int64_t getOutputDim(
      int64_t inputDim,
      int64_t kernelDim,
      int64_t stride,
      int64_t padBefore,
      int64_t padAfter,
      int64_t dilation) const {
    if (inputDim == ShapedType::kDynamicSize) {
      return ShapedType::kDynamicSize;
    } else {
      return (
          (inputDim + padBefore + padAfter - dilation * (kernelDim - 1) - 1) /
              stride +
          1);
    }
  }

  // Apply the transposeDims vector on input to generate a transposed form.
  Value transposeTensor(
      AtenOpT op,
      ConversionPatternRewriter& rewriter,
      Value input,
      ArrayRef<int32_t> transposeDims) const {
    auto inputTy = input.getType().template dyn_cast<RankedTensorType>();
    auto inputElemTy = inputTy.getElementType();
    auto inputShape = inputTy.getShape();
    auto inputRank = inputTy.getRank();

    llvm::Optional<Value> transposeDimsConst = mhlo::getConstTensor<int32_t>(
        rewriter,
        op,
        /*vec=*/transposeDims,
        /*shape=*/{static_cast<int32_t>(inputRank)});

    SmallVector<int64_t> transposedInputShape;
    for (auto& dim : transposeDims)
      transposedInputShape.push_back(inputShape[dim]);
    auto transposedInputType =
        RankedTensorType::get(transposedInputShape, inputElemTy);
    return rewriter
        .create<mhlo::TransposeOp>(
            op->getLoc(),
            transposedInputType,
            input,
            transposeDimsConst.getValue())
        .getResult();
  }

  Value transposePoolingInputToHwc(
      AtenOpT op,
      ConversionPatternRewriter& rewriter,
      Value input) const {
    auto inputRank =
        input.getType().template cast<RankedTensorType>().getRank();

    SmallVector<int32_t> nchwToNhwc4DTransposeDims({0, 2, 3, 1});
    SmallVector<int32_t> chwToHwc3DTransposeDims({1, 2, 0});

    return transposeTensor(
        op,
        rewriter,
        input,
        inputRank == 3 ? chwToHwc3DTransposeDims : nchwToNhwc4DTransposeDims);
  }

  Value transposePoolingOutputToChw(
      AtenOpT op,
      ConversionPatternRewriter& rewriter,
      Value input) const {
    auto inputTy = input.getType().template cast<RankedTensorType>();
    auto inputRank = inputTy.getRank();

    SmallVector<int32_t> nhwcToNchw4DTransposeDims({0, 3, 1, 2});
    SmallVector<int32_t> hwcToChw3DTransposeDims({2, 0, 1});

    return transposeTensor(
        op,
        rewriter,
        input,
        inputRank == 3 ? hwcToChw3DTransposeDims : nhwcToNchw4DTransposeDims);
  }

  LogicalResult matchAndRewrite(
      AtenOpT op,
      OpAdaptor adaptor,
      ConversionPatternRewriter& rewriter) const override {
    Value input;
    ArrayAttr kernel, stride, pad;
    Type outputTy;

    // Attempts to read input and kernel parameters, or synthesize them in the
    // case of adaptive pooling. Also performs input CHW->HWC transpose.
    if (failed(processInputs(
            op, adaptor, rewriter, input, kernel, stride, pad, outputTy)))
      return op.emitError("Failed to process inputs for pooling");

    auto pooledOutput =
        rewriter
            .create<MhloOpT>(op->getLoc(), outputTy, input, kernel, stride, pad)
            .getResult();

    auto transposedOutput =
        ConvertAtenPoolingBaseOp<AtenOpT, MhloOpT>::transposePoolingOutputToChw(
            op, rewriter, pooledOutput);

    rewriter.replaceOpWithNewOp<mhlo::ConvertOp>(
        op,
        OpConversionPattern<AtenOpT>::getTypeConverter()->convertType(
            op.getType()),
        transposedOutput);

    return success();
  }
};

template <typename AtenOpT, typename MhloOpT>
class ConvertAtenAdaptivePoolingOp
    : public ConvertAtenPoolingBaseOp<AtenOpT, MhloOpT> {
 public:
  using ConvertAtenPoolingBaseOp<AtenOpT, MhloOpT>::ConvertAtenPoolingBaseOp;
  using OpAdaptor = typename AtenOpT::Adaptor;
  LogicalResult processInputs(
      AtenOpT op,
      OpAdaptor adaptor,
      ConversionPatternRewriter& rewriter,
      Value& input,
      ArrayAttr& kernel,
      ArrayAttr& stride,
      ArrayAttr& pad,
      Type& outputTy) const override {
    auto inputXchw = adaptor.self();
    auto inputTy = inputXchw.getType().template cast<RankedTensorType>();
    if (!inputTy)
      return op.emitError("Adaptive avgpool requires ranked tensor input");

    auto inputShape = inputTy.getShape();
    auto inputRank = inputTy.getRank();
    auto inputElemTy = inputTy.getElementType();

    // Rank sanity check.
    if (inputTy.getRank() != 4 && inputRank != 3)
      return op.emitError("NCHW->NHWC transpose requires 3D or 4D tensor");

    int64_t inputHDim = inputShape[inputRank - 2];
    int64_t inputWDim = inputShape[inputRank - 1];

    SmallVector<int64_t> outputSize;
    if (!matchPattern(op.output_size(), m_TorchConstantIntList(outputSize)))
      return rewriter.notifyMatchFailure(
          op, "Non-const output_size for adaptive pooling unsupported.");

    SmallVector<int64_t> kernelDims;
    int64_t outputHDim, outputWDim;
    if (outputSize.size() == 1) {
      outputHDim = outputWDim = outputSize[0];
    } else {
      if (outputSize.size() != 2)
        return op.emitError(
            "Adaptive avgpool output_size not 1 or 2 elements.");

      // Assumes 'None' (e.g. output_size=(None, 5) ) is expressed as <=0.
      outputHDim =
          (outputSize[0] <= 0) ? inputShape[inputRank - 2] : outputSize[0];
      outputWDim =
          (outputSize[1] <= 0) ? inputShape[inputRank - 1] : outputSize[1];
    }

    // In adaptive pooling,
    // stride = inputDim // outputDim
    // kernel = inputDim - (outputDim-1)* stride
    // pad = 0, dilation = 1

    int64_t strideH = inputShape[inputRank - 2] / outputHDim;
    int64_t strideW = inputShape[inputRank - 1] / outputWDim;

    kernelDims.push_back(inputHDim - (outputHDim - 1) * strideH);
    kernelDims.push_back(inputWDim - (outputWDim - 1) * strideW);

    SmallVector<int64_t> outputShape;
    if (inputRank > 3)
      outputShape.push_back(inputShape[0]);
    outputShape.push_back(outputHDim);
    outputShape.push_back(outputWDim);
    outputShape.push_back(inputShape[inputRank - 3]);

    // Transpose to xHWC
    input =
        ConvertAtenPoolingBaseOp<AtenOpT, MhloOpT>::transposePoolingInputToHwc(
            op, rewriter, inputXchw);
    kernel = rewriter.getI64ArrayAttr(kernelDims);
    stride = rewriter.getI64ArrayAttr({strideH, strideW});
    // Adaptive pooling does unit dilation and zero pad.
    pad = rewriter.getI64ArrayAttr({0, 0, 0, 0});
    outputTy = RankedTensorType::get(outputShape, inputElemTy);

    return success();
  }
};

template <typename AtenOpT, typename MhloOpT>
class ConvertAtenPoolingOp : public ConvertAtenPoolingBaseOp<AtenOpT, MhloOpT> {
 public:
  using ConvertAtenPoolingBaseOp<AtenOpT, MhloOpT>::ConvertAtenPoolingBaseOp;
  using OpAdaptor = typename AtenOpT::Adaptor;
  LogicalResult processInputs(
      AtenOpT op,
      OpAdaptor adaptor,
      ConversionPatternRewriter& rewriter,
      Value& input,
      ArrayAttr& kernel,
      ArrayAttr& stride,
      ArrayAttr& pad,
      Type& outputTy) const override {
    auto inputXchw = adaptor.self();
    auto inputTy = inputXchw.getType().template cast<RankedTensorType>();
    if (!inputTy)
      return op.emitError("Adaptive avgpool requires ranked tensor input");

    auto inputShape = inputTy.getShape();
    auto inputRank = inputTy.getRank();
    auto inputElemTy = inputTy.getElementType();

    // Rank sanity check.
    if (inputTy.getRank() != 4 && inputRank != 3)
      return op.emitError("NCHW->NHWC transpose requires 3D or 4D tensor");

    // Transpose to xHWC
    input =
        ConvertAtenPoolingBaseOp<AtenOpT, MhloOpT>::transposePoolingInputToHwc(
            op, rewriter, inputXchw);

    SmallVector<int64_t> kernelSize;
    if (!matchPattern(op.kernel_size(), m_TorchConstantIntList(kernelSize)))
      return rewriter.notifyMatchFailure(
          op, "Non-const kernel_size for adaptive pooling unsupported.");
    kernel = rewriter.getI64ArrayAttr(kernelSize);

    SmallVector<int64_t> strideArray;
    if (!matchPattern(op.stride(), m_TorchConstantIntList(strideArray)))
      return rewriter.notifyMatchFailure(
          op, "Non-const stride for adaptive pooling unsupported.");
    stride = rewriter.getI64ArrayAttr(strideArray);

    SmallVector<int64_t> padArray;
    if (!matchPattern(op.padding(), m_TorchConstantIntList(padArray)))
      return rewriter.notifyMatchFailure(
          op, "Non-const pad for adaptive pooling unsupported.");
    pad = rewriter.getI64ArrayAttr(
        {padArray[0], padArray[0], padArray[1], padArray[1]});

    SmallVector<int64_t> dilationArray;
    if (!matchPattern(op.dilation(), m_TorchConstantIntList(dilationArray)))
      return rewriter.notifyMatchFailure(
          op, "Non-const dilation for adaptive pooling unsupported.");
    // MHLO pooling only supports unit dilation.
    if (dilationArray[0] > 1 || dilationArray[1] > 1)
      return op.emitError("Cannot process non-unit pooling dilation.");

    // FIXME: add ceil_mode support.

    int64_t outputHDim =
        ConvertAtenPoolingBaseOp<AtenOpT, MhloOpT>::getOutputDim(
            inputShape[inputRank - 2],
            kernelSize[0],
            strideArray[0],
            padArray[0],
            padArray[0],
            dilationArray[0]);
    int64_t outputWDim =
        ConvertAtenPoolingBaseOp<AtenOpT, MhloOpT>::getOutputDim(
            inputShape[inputRank - 1],
            kernelSize[1],
            strideArray[1],
            padArray[1],
            padArray[1],
            dilationArray[1]);
    SmallVector<int64_t> outputShape;
    if (inputRank > 3)
      outputShape.push_back(inputShape[0]);
    outputShape.push_back(outputHDim);
    outputShape.push_back(outputWDim);
    outputShape.push_back(inputShape[inputRank - 3]);
    outputTy = RankedTensorType::get(outputShape, inputElemTy);

    return success();
  }
};

// Ref: Error checking based on the Torch to LinAlg lowering
template <typename AtenOpT, int fillVal>
class ConvertAtenConstPatternOp : public OpConversionPattern<AtenOpT> {
 public:
  using OpConversionPattern<AtenOpT>::OpConversionPattern;
  using OpAdaptor = typename AtenOpT::Adaptor;
  LogicalResult matchAndRewrite(
      AtenOpT op,
      OpAdaptor adaptor,
      ConversionPatternRewriter& rewriter) const override {
    auto outType = OpConversionPattern<AtenOpT>::getTypeConverter()
                       ->convertType(op.getType())
                       .template dyn_cast<TensorType>();

    if (!outType)
      return op.emitError("Only Tensor types supported in MHLO");

    Type outElemTy = outType.getElementType();
    if (!outElemTy.isIntOrFloat())
      return op.emitError(
          "Only floating-point or integer datatype legalization supported");

    // FIXME: Handle layout, device and pin_memory. Assume dtype has been
    // processed to set output type correctly?
    if (!op.layout().getType().template isa<Torch::NoneType>())
      return op.emitError("Only default layout is supported");

    bool pinMemory;
    if (!op.pin_memory().getType().template isa<Torch::NoneType>() &&
        (!matchPattern(op.pin_memory(), m_TorchConstantBool(&pinMemory)) ||
         pinMemory)) {
      return op.emitError(
          "Unsupported pin_memory, should be either None or false");
    }

    SmallVector<int64_t> shape;
    if (!matchPattern(op.size(), m_TorchConstantIntList(shape))) {
      return op.emitError("Shape must be a list of Scalar constants");
    }

    int64_t size = 1;
    for (auto s : shape)
      size *= s;

    SmallVector<int32_t> values(size, fillVal);
    auto constOp =
        mhlo::getConstTensor<int32_t>(rewriter, op, values, shape).getValue();

    rewriter.replaceOpWithNewOp<mhlo::ConvertOp>(op, outType, constOp);

    return success();
  }
};

template <typename AtenOpT>
class ConvertAtenFillScalarOp : public OpConversionPattern<AtenOpT> {
 public:
  using OpConversionPattern<AtenOpT>::OpConversionPattern;
  using OpAdaptor = typename AtenOpT::Adaptor;
  LogicalResult matchAndRewrite(
      AtenOpT op,
      OpAdaptor adaptor,
      ConversionPatternRewriter& rewriter) const override {
    auto outType = OpConversionPattern<AtenOpT>::getTypeConverter()
                       ->convertType(op.getType())
                       .template dyn_cast<TensorType>();

    if (!outType || !outType.hasStaticShape())
      return op.emitError(
          "Only Tensor types with static shapes are currently supported");

    Type outElemTy = outType.getElementType();
    if (!outElemTy.isIntOrFloat()) {
      return op.emitError(
          "Only floating-point or integer datatype legalization supported");
    }
    Value constOp;
    if (failed(torchScalarToMhloTensor(
            rewriter, op, op.value(), constOp, outElemTy, outType.getShape())))
      return op.emitError("Supplied value must be a Scalar constant");

    rewriter.replaceOpWithNewOp<mhlo::ConvertOp>(op, outType, constOp);

    return success();
  }
};

} // namespace

// -----------------------------------------------------------------------------
// TorchToMhlo Pass
// -----------------------------------------------------------------------------

namespace {
class ConvertTorchToMhlo
    : public TorchConversion::ConvertTorchToMhloBase<ConvertTorchToMhlo> {
 public:
  void getDependentDialects(DialectRegistry& registry) const override {
    registry.insert<chlo::ChloDialect>();
    registry.insert<mhlo::MhloDialect>();
    registry.insert<tensor::TensorDialect>();
    registry.insert<arith::ArithmeticDialect>();
    TorchConversion::getBackendTypeConversionDependentDialects(registry);
  }

  void runOnOperation() override {
    MLIRContext* context = &getContext();
    ConversionTarget target(*context);
    target.addLegalDialect<
        chlo::ChloDialect,
        mhlo::MhloDialect,
        tensor::TensorDialect,
        arith::ArithmeticDialect>();

    TypeConverter typeConverter;
    typeConverter.addConversion([](Type type) { return type; });
    TorchConversion::setupBackendTypeConversion(target, typeConverter);

    RewritePatternSet patterns(context);

#define INSERT_UNARY_FPONLY_PATTERN(AtenOp, MhloOp)       \
  target.addIllegalOp<AtenOp>();                          \
  patterns.add<ConvertAtenUnaryFPOnlyOp<AtenOp, MhloOp>>( \
      typeConverter, context);
    INSERT_UNARY_FPONLY_PATTERN(AtenLogOp, mhlo::LogOp)
    INSERT_UNARY_FPONLY_PATTERN(AtenExpOp, mhlo::ExpOp)
    INSERT_UNARY_FPONLY_PATTERN(AtenErfOp, chlo::ErfOp)
#undef INSERT_UNARY_FPONLY_PATTERN

#define INSERT_UNARY_PATTERN(AtenOp, MhloOp) \
  target.addIllegalOp<AtenOp>();             \
  patterns.add<ConvertAtenUnaryOp<AtenOp, MhloOp>>(typeConverter, context);
    INSERT_UNARY_PATTERN(AtenNegOp, mhlo::NegOp)
    INSERT_UNARY_PATTERN(AtenFloorOp, mhlo::FloorOp)
    INSERT_UNARY_PATTERN(AtenRsqrtOp, mhlo::RsqrtOp)
    INSERT_UNARY_PATTERN(AtenBitwiseNotOp, mhlo::NotOp)
    INSERT_UNARY_PATTERN(AtenCeilOp, mhlo::CeilOp)

    // It's tricky that ConvertOp will use type from the return,
    // but not from the operand here.
    INSERT_UNARY_PATTERN(AtenContiguousOp, mhlo::ConvertOp)
    INSERT_UNARY_PATTERN(AtenToDtypeOp, mhlo::ConvertOp);
    INSERT_UNARY_PATTERN(AtenTypeAsOp, mhlo::ConvertOp);
#undef INSERT_UNARY_PATTERN

#define INSERT_BINARY_BROADCAST_PATTERN(AtenOp, MhloOp)       \
  target.addIllegalOp<AtenOp>();                              \
  patterns.add<ConvertAtenBinaryBroadcastOp<AtenOp, MhloOp>>( \
      typeConverter, context);
    INSERT_BINARY_BROADCAST_PATTERN(AtenMaximumOp, chlo::BroadcastMaxOp)
    INSERT_BINARY_BROADCAST_PATTERN(AtenMinimumOp, chlo::BroadcastMinOp)
    INSERT_BINARY_BROADCAST_PATTERN(Aten__And__TensorOp, chlo::BroadcastAndOp)
    // INSERT_BINARY_BROADCAST_PATTERN(Aten__Or__TensorOp, chlo::BroadcastOrOp)
    // INSERT_BINARY_BROADCAST_PATTERN(Aten__XOr__TensorOp,
    // chlo::BroadcastXorOp)
#undef INSERT_BINARY_BROADCAST_PATTERN

#define INSERT_BINARY_COMPARE_PATTERN(AtenOp, Direction)       \
  target.addIllegalOp<AtenOp>();                               \
  patterns.add<ConvertAtenBinaryCompareOp<AtenOp, Direction>>( \
      typeConverter, context);
    INSERT_BINARY_COMPARE_PATTERN(
        AtenGtTensorOp, mhlo::ComparisonDirection::GT);
    INSERT_BINARY_COMPARE_PATTERN(
        AtenGtScalarOp, mhlo::ComparisonDirection::GT);
    // INSERT_BINARY_COMPARE_PATTERN(AtenGeTensorOp,
    // mhlo::ComparisonDirection::GE);
    // INSERT_BINARY_COMPARE_PATTERN(AtenGeScalarOp,
    // mhlo::ComparisonDirection::GE);
    INSERT_BINARY_COMPARE_PATTERN(
        AtenEqTensorOp, mhlo::ComparisonDirection::EQ);
    INSERT_BINARY_COMPARE_PATTERN(
        AtenEqScalarOp, mhlo::ComparisonDirection::EQ);
    INSERT_BINARY_COMPARE_PATTERN(
        AtenNeTensorOp, mhlo::ComparisonDirection::NE);
    INSERT_BINARY_COMPARE_PATTERN(
        AtenNeScalarOp, mhlo::ComparisonDirection::NE);
    // INSERT_BINARY_COMPARE_PATTERN(AtenLeTensorOp,
    // mhlo::ComparisonDirection::LE);
    INSERT_BINARY_COMPARE_PATTERN(
        AtenLeScalarOp, mhlo::ComparisonDirection::LE);
    INSERT_BINARY_COMPARE_PATTERN(
        AtenLtTensorOp, mhlo::ComparisonDirection::LT);
    INSERT_BINARY_COMPARE_PATTERN(
        AtenLtScalarOp, mhlo::ComparisonDirection::LT);
#undef INSERT_BINARY_COMPARE_PATTERN

#define INSERT_BINARY_ADDSUB_PATTERN(AtenOp, MhloOp) \
  target.addIllegalOp<AtenOp>();                     \
  patterns.add<ConvertAtenAddSubOp<AtenOp, MhloOp>>(typeConverter, context);
    // INSERT_BINARY_ADDSUB_PATTERN(AtenAddTensorOp, mhlo::AddOp)
    // INSERT_BINARY_ADDSUB_PATTERN(AtenAddScalarOp, mhlo::AddOp)
    INSERT_BINARY_ADDSUB_PATTERN(AtenAddTensorOp, chlo::BroadcastAddOp)
    INSERT_BINARY_ADDSUB_PATTERN(AtenAddScalarOp, chlo::BroadcastAddOp)
    // INSERT_BINARY_ADDSUB_PATTERN(AtenSubTensorOp, mhlo::SubOp)
    // INSERT_BINARY_ADDSUB_PATTERN(AtenSubScalarOp, mhlo::SubOp)
    INSERT_BINARY_ADDSUB_PATTERN(AtenSubTensorOp, chlo::BroadcastSubOp)
    INSERT_BINARY_ADDSUB_PATTERN(AtenSubScalarOp, chlo::BroadcastSubOp)
#undef INSERT_BINARY_ADDSUB_PATTERN

#define INSERT_BINARY_MUL_PATTERN(AtenOp) \
  target.addIllegalOp<AtenOp>();          \
  patterns.add<ConvertAtenMulOp<AtenOp>>(typeConverter, context);
    INSERT_BINARY_MUL_PATTERN(AtenMulTensorOp);
    INSERT_BINARY_MUL_PATTERN(AtenMulScalarOp);
#undef INSERT_BINARY_MUL_PATTERN

#define INSERT_BINARY_DIV_PATTERN(AtenOp) \
  target.addIllegalOp<AtenOp>();          \
  patterns.add<ConvertAtenDivOp<AtenOp>>(typeConverter, context);
    INSERT_BINARY_DIV_PATTERN(AtenDivTensorOp)
    INSERT_BINARY_DIV_PATTERN(AtenDivTensorModeOp)
    INSERT_BINARY_DIV_PATTERN(AtenDivScalarOp)
#undef INSERT_BINARY_DIV_PATTERN

#define INSERT_CONSTANT_FILL_PATTERN(AtenOp, fillVal)       \
  target.addIllegalOp<AtenOp>();                            \
  patterns.add<ConvertAtenConstPatternOp<AtenOp, fillVal>>( \
      typeConverter, context);
    INSERT_CONSTANT_FILL_PATTERN(AtenOnesOp, 1);
    INSERT_CONSTANT_FILL_PATTERN(AtenZerosOp, 0);
#undef INSERT_CONSTANT_FILL_PATTERN

#define INSERT_FILL_SCALAR_PATTERN(AtenOp) \
  target.addIllegalOp<AtenOp>();           \
  patterns.add<ConvertAtenFillScalarOp<AtenOp>>(typeConverter, context);
    INSERT_FILL_SCALAR_PATTERN(ValsemVariantAtenFillScalarOp);
#undef INSERT_FILL_SCALAR_PATTERN

#define INSERT_ATENOP_PATTERN(AtenOp) \
  target.addIllegalOp<AtenOp>();      \
  patterns.add<ConvertAtenOp<AtenOp>>(typeConverter, context);
    INSERT_ATENOP_PATTERN(AtenBroadcastToOp);
    INSERT_ATENOP_PATTERN(AtenSigmoidOp);
    INSERT_ATENOP_PATTERN(AtenReluOp);
    INSERT_ATENOP_PATTERN(AtenRelu6Op);
    INSERT_ATENOP_PATTERN(AtenLeakyReluOp);
    INSERT_ATENOP_PATTERN(AtenSiluOp);
    INSERT_ATENOP_PATTERN(AtenGeluOp);
    INSERT_ATENOP_PATTERN(AtenSizeIntOp);
    INSERT_ATENOP_PATTERN(AtenTanhOp);
    INSERT_ATENOP_PATTERN(AtenEmptyMemoryFormatOp);
    // INSERT_ATENOP_PATTERN(AtenArgmaxOp);
    INSERT_ATENOP_PATTERN(AtenPowTensorScalarOp);
    INSERT_ATENOP_PATTERN(AtenRsubScalarOp);
    INSERT_ATENOP_PATTERN(ValueTensorLiteralOp);
    // INSERT_ATENOP_PATTERN(AtenReshapeOp);
    // INSERT_ATENOP_PATTERN(AtenFlattenUsingIntsOp);
    // INSERT_ATENOP_PATTERN(AtenPermuteOp);
    INSERT_ATENOP_PATTERN(AtenLog2Op);
    // INSERT_ATENOP_PATTERN(AtenUnsqueezeOp);
    INSERT_ATENOP_PATTERN(AtenDropoutOp);
    INSERT_ATENOP_PATTERN(AtenViewOp);
    INSERT_ATENOP_PATTERN(AtenNumelOp);
    // INSERT_ATENOP_PATTERN(AtenGeluBackwardOp);
#undef INSERT_ATENOP_PATTERN

#define INSERT_NDIMS_REDUCTION_OP_PATTERN(AtenOp, MhloOp)           \
  target.addIllegalOp<AtenOp>();                                    \
  patterns.add<ConvertAtenMultipleDimsReductionOp<AtenOp, MhloOp>>( \
      typeConverter, context);
    INSERT_NDIMS_REDUCTION_OP_PATTERN(AtenSumDimIntListOp, mhlo::AddOp)
#undef INSERT_NDIMS_REDUCTION_OP_PATTERN

#define INSERT_ONEDIM_REDUCTION_OP_PATTERN(AtenOp, MhloOp)    \
  target.addIllegalOp<AtenOp>();                              \
  patterns.add<ConvertAtenOneDimReductionOp<AtenOp, MhloOp>>( \
      typeConverter, context);
    INSERT_ONEDIM_REDUCTION_OP_PATTERN(AtenMeanDimOp, mhlo::AddOp)
    INSERT_ONEDIM_REDUCTION_OP_PATTERN(AtenAnyDimOp, mhlo::OrOp)
#undef INSERT_ONEDIM_REDUCTION_OP_PATTERN

#define INSERT_ALLDIMS_REDUCTION_OP_PATTERN(AtenOp, MhloOp)    \
  target.addIllegalOp<AtenOp>();                               \
  patterns.add<ConvertAtenAllDimsReductionOp<AtenOp, MhloOp>>( \
      typeConverter, context);
    INSERT_ALLDIMS_REDUCTION_OP_PATTERN(AtenAllOp, mhlo::AndOp)
    INSERT_ALLDIMS_REDUCTION_OP_PATTERN(AtenAnyOp, mhlo::OrOp)
    INSERT_ALLDIMS_REDUCTION_OP_PATTERN(AtenSumOp, mhlo::AddOp)
#undef INSERT_ALLDIMS_REDUCTION_OP_PATTERN

    if (failed(applyPartialConversion(
            getOperation(), target, std::move(patterns))))
      return signalPassFailure();
  }
};
} // namespace

std::unique_ptr<OperationPass<func::FuncOp>> mlir::torch::TorchConversion::
    createConvertTorchToMhloPass() {
  return std::make_unique<ConvertTorchToMhlo>();
}<|MERGE_RESOLUTION|>--- conflicted
+++ resolved
@@ -793,7 +793,6 @@
   return success();
 }
 
-<<<<<<< HEAD
 template <>
 LogicalResult ConvertAtenOp<AtenEmptyMemoryFormatOp>::matchAndRewrite(
     AtenEmptyMemoryFormatOp op,
@@ -833,8 +832,6 @@
     ElementsAttr,
     bool);
 
-=======
->>>>>>> 712605b9
 // They all constitute a common form invoking the appropriate
 // converion function in MhloLegalizeCommon.cpp
 template <typename AtenOpT, typename MhloOpT>
