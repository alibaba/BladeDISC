// Copyright 2022 The BladeDISC Authors. All rights reserved.
// Licensed under the Apache License, Version 2.0 (the "License");
// you may not use this file except in compliance with the License.
// You may obtain a copy of the License at
// http://www.apache.org/licenses/LICENSE-2.0
// Unless required by applicable law or agreed to in writing, software
// distributed under the License is distributed on an "AS IS" BASIS,
// WITHOUT WARRANTIES OR CONDITIONS OF ANY KIND, either express or implied.
// See the License for the specific language governing permissions and
// limitations under the License.

//===----------------------------------------------------------------------===//
//
// Part of the LLVM Project, under the Apache License v2.0 with LLVM Exceptions.
// See https://llvm.org/LICENSE.txt for license information.
// SPDX-License-Identifier: Apache-2.0 WITH LLVM-exception
// Also available under a BSD-style license. See LICENSE.
//
//===----------------------------------------------------------------------===//

#include "torch-mlir/Conversion/TorchToMhlo/TorchToMhlo.h"
#include "torch-mlir/Conversion/TorchToMhlo/MhloLegalizeUtils.h"

#include <mlir-hlo/Dialect/mhlo/IR/chlo_ops.h> // from tf repo
#include <mlir-hlo/Dialect/mhlo/IR/hlo_ops.h> // from tf repo

#include "../PassDetail.h"
#include "mlir/Dialect/Arithmetic/IR/Arithmetic.h"
#include "mlir/Dialect/Tensor/IR/Tensor.h"
#include "mlir/Dialect/Traits.h"
#include "mlir/IR/Matchers.h"
#include "mlir/Transforms/DialectConversion.h"

#include "torch-mlir/Conversion/MhloPasses.h"
#include "torch-mlir/Dialect/Torch/IR/TorchOps.h"
#include "torch-mlir/Dialect/Torch/Utils/TorchUpstream.h"
#include "torch-mlir/Dialect/Torch/Utils/Utils.h"
#include "torch-mlir/Dialect/TorchConversion/IR/TorchConversionDialect.h"
#include "torch-mlir/Dialect/TorchConversion/IR/TorchConversionOps.h"
#include "torch-mlir/Dialect/TorchConversion/Transforms/BackendTypeConversion.h"

#include "tensorflow/compiler/mlir/disc/IR/hlo_disc_ops.h"
#include "tensorflow/compiler/mlir/disc/IR/rng_uniform_custom_call_op.h"

using namespace mlir;
using namespace mlir::torch;
using namespace mlir::torch::Torch;
using namespace mlir::torch::TorchConversion;

namespace {

// These legalizations are for unary ops with only for floating point datatypes.
// There is no supported quantized integer mode for these.
template <typename AtenOpT, typename MhloOpT>
class ConvertAtenUnaryFPOnlyOp : public OpConversionPattern<AtenOpT> {
 public:
  using OpConversionPattern<AtenOpT>::OpConversionPattern;
  using OpAdaptor = typename AtenOpT::Adaptor;
  LogicalResult matchAndRewrite(
      AtenOpT op,
      OpAdaptor adaptor,
      ConversionPatternRewriter& rewriter) const override {
    Value self = adaptor.self();
    auto selfTy = self.getType().cast<TensorType>();

    if (!selfTy)
      return op.emitError("Only Tensor types supported in MHLO");

    if (selfTy.getElementType().isa<mlir::FloatType>()) {
      rewriter.replaceOpWithNewOp<MhloOpT>(
          op,
          OpConversionPattern<AtenOpT>::getTypeConverter()->convertType(
              op.getType()),
          self);
      return success();
    } else {
      return op.emitError(
          "Only floating-point datatype legalization supported");
    }
  }
};

// These unary op legalizations are identical for floating-point
// or quantized types
template <typename AtenOpT, typename MhloOpT>
class ConvertAtenUnaryOp : public OpConversionPattern<AtenOpT> {
 public:
  using OpConversionPattern<AtenOpT>::OpConversionPattern;
  using OpAdaptor = typename AtenOpT::Adaptor;
  LogicalResult matchAndRewrite(
      AtenOpT op,
      OpAdaptor adaptor,
      ConversionPatternRewriter& rewriter) const override {
    rewriter.replaceOpWithNewOp<MhloOpT>(
        op,
        OpConversionPattern<AtenOpT>::getTypeConverter()->convertType(
            op.getType()),
        adaptor.self());
    return success();
  }
};

torch_upstream::ScalarType getScalarTypeForType(Type type) {
  if (type.isa<Float32Type>())
    return torch_upstream::ScalarType::Float;
  if (type.isa<Float64Type>())
    return torch_upstream::ScalarType::Double;
  if (type.isSignlessInteger(64))
    return torch_upstream::ScalarType::Long;
  if (type.isSignlessInteger(32))
    return torch_upstream::ScalarType::Int;
  if (type.isSignlessInteger(1))
    return torch_upstream::ScalarType::Bool;
  if (type.isBF16())
    return torch_upstream::ScalarType::BFloat16;
  if (type.isF16())
    return torch_upstream::ScalarType::Half;
  if (type.isF64())
    return torch_upstream::ScalarType::Double;

  if (type.isa<Torch::FloatType>()) {
    return torch_upstream::ScalarType::Double;
  }
  if (type.isa<Torch::IntType>()) {
    return torch_upstream::ScalarType::Int;
  }
  if (type.isa<Torch::BoolType>()) {
    return torch_upstream::ScalarType::Bool;
  }

  llvm::report_fatal_error("unhandled type for getScalarTypeForType");
}

Type getTypeForScalarType(
    MLIRContext* context,
    torch_upstream::ScalarType dtypeInt) {
  switch (dtypeInt) {
    case torch_upstream::ScalarType::Float:
      return Float32Type::get(context);
    case torch_upstream::ScalarType::Double:
      return Float64Type::get(context);
    case torch_upstream::ScalarType::Long:
      return IntegerType::get(context, 64);
    case torch_upstream::ScalarType::Int:
      return IntegerType::get(context, 32);
    case torch_upstream::ScalarType::Bool:
      return IntegerType::get(context, 1);
    case torch_upstream::ScalarType::BFloat16:
      return mlir::FloatType::getBF16(context);
    default:
      llvm::report_fatal_error("unhandled type for getTypeForScalarType");
  }
}

template <typename AtenOpT, typename MhloOpT>
class ConvertAtenBinaryBroadcastOp : public OpConversionPattern<AtenOpT> {
 public:
  using OpConversionPattern<AtenOpT>::OpConversionPattern;
  using OpAdaptor = typename AtenOpT::Adaptor;
  LogicalResult matchAndRewrite(
      AtenOpT op,
      OpAdaptor adaptor,
      ConversionPatternRewriter& rewriter) const override {
    Value lhs = adaptor.self();
    auto lhsTy = lhs.getType().cast<TensorType>();
    Value rhs = adaptor.other();
    auto rhsTy = rhs.getType().cast<TensorType>();

    if (!lhsTy || !rhsTy)
      return op.emitError("Only Tensor types supported in MHLO");

    auto lhsElemTy = lhsTy.getElementType();
    auto rhsElemTy = rhsTy.getElementType();

    if (lhsElemTy != rhsElemTy)
      return op.emitError("Input datatypes mismatched");

    rewriter.replaceOpWithNewOp<MhloOpT>(
        op,
        OpConversionPattern<AtenOpT>::getTypeConverter()->convertType(
            op.getType()),
        lhs,
        rhs,
        /*broadcast_attr*/ nullptr);
    return success();
  }
};

template <typename T>
static bool isInValidRange(
    bool isFloat,
    const double& doubleValue,
    bool isInt,
    const int64_t& intValue) {
  if (isFloat) {
    // Do a round-trip check here instead of numeric limits due to
    // compiler warnings around double <-> int conversion.
    return (doubleValue == static_cast<double>(static_cast<T>(doubleValue)));
  } else {
    assert(isInt);
    return (intValue >= std::numeric_limits<T>::min()) &&
        (intValue <= std::numeric_limits<T>::max());
  }
  return true;
}

// Returns 1D 64-bit dense elements attribute with the given values.
inline mlir::DenseIntElementsAttr BuildI64ElementsAttr(
    mlir::OpBuilder& builder,
    const mlir::ArrayRef<int64_t>& values) {
  mlir::RankedTensorType ty = mlir::RankedTensorType::get(
      {static_cast<int64_t>(values.size())}, builder.getIntegerType(64));
  return mlir::DenseIntElementsAttr::get(ty, values);
}

Value scalarToMhloTensor(
    ConversionPatternRewriter& rewriter,
    Operation* op,
    Value scalarValue,
    Type dtype,
    llvm::ArrayRef<int64_t> dshape) {
  auto tensor = rewriter.create<tensor::FromElementsOp>(
      op->getLoc(), ArrayRef<Value>{scalarValue});
  auto dtype_tensor =
      rewriter.create<mhlo::ConvertOp>(op->getLoc(), tensor, dtype);
  return rewriter.create<mhlo::ReshapeOp>(
      op->getLoc(),
      RankedTensorType::get(mlir::ArrayRef<int64_t>{}, dtype),
      dtype_tensor);
}

// FIXME: This will eventually go into a Mhlo*Utils file.
LogicalResult torchScalarToMhloTensor(
    ConversionPatternRewriter& rewriter,
    Operation* op,
    Value torchScalarValue,
    Value& mhloTensor,
    Type dtype,
    llvm::ArrayRef<int64_t> dshape) {
  // Retrieve a const float or int value but create the out Tensor with dtype.
  double doubleValue;
  auto isFloat =
      matchPattern(torchScalarValue, m_TorchConstantFloat(&doubleValue));

  int64_t intValue;
  auto isInt = matchPattern(torchScalarValue, m_TorchConstantInt(&intValue));

  if (!isFloat && !isInt) {
    return op->emitError("Unable to extract the constant for a torch scalar");
  }

  if (dtype.isa<mlir::FloatType>()) {
    mhloTensor = mhlo::getConstTensor<float>(
                     rewriter, op, (isFloat ? doubleValue : intValue), dshape)
                     .getValue();
  } else if (auto intType = dtype.dyn_cast<mlir::IntegerType>()) {
    auto w = intType.getWidth();
    if (w != 32 && w != 64)
      return op->emitError("Unsupported integer type") << intType;

    if (w == 32) {
      if (!isInValidRange<int32_t>(isFloat, doubleValue, isInt, intValue)) {
        return op->emitError(
            "Supplied value of scalar constant exceeds limits "
            "of destination type");
      }
      int32_t d = isFloat ? static_cast<int32_t>(doubleValue)
                          : static_cast<int32_t>(intValue);
      mhloTensor =
          mhlo::getConstTensor<int32_t>(rewriter, op, {d}, dshape).getValue();
    } else if (w == 64) {
      if (!isInValidRange<int64_t>(isFloat, doubleValue, isInt, intValue)) {
        return op->emitError(
            "Supplied value of scalar constant exceeds limits "
            "of destination type");
      }
      int64_t d = (isFloat ? static_cast<int64_t>(doubleValue) : intValue);
      mhloTensor =
          mhlo::getConstTensor<int64_t>(rewriter, op, {d}, dshape).getValue();
    }
  } else
    return op->emitError("Usupported element type");

  return success();
}

LogicalResult torchScalarToMhloTensorLike(
    ConversionPatternRewriter& rewriter,
    Operation* op,
    Value torchScalarValue,
    Value input,
    Value& mhloTensor) {
  // Retrieve a const float or int value but create the out Tensor with dtype.
  double doubleValue;
  auto isFloat =
      matchPattern(torchScalarValue, m_TorchConstantFloat(&doubleValue));

  int64_t intValue;
  auto isInt = matchPattern(torchScalarValue, m_TorchConstantInt(&intValue));

  if (!isFloat && !isInt)
    return op->emitError("Unable to extract the scalar constant");

  auto dtype = input.getType().dyn_cast<TensorType>().getElementType();
  auto loc = op->getLoc();
  if (dtype.isa<mlir::FloatType>()) {
    mhloTensor = chlo::getConstantLike(
        rewriter, loc, (isFloat ? doubleValue : intValue), input);
  } else if (auto intType = dtype.dyn_cast<mlir::IntegerType>()) {
    auto w = intType.getWidth();
    if (w != 32 && w != 64)
      return op->emitError("Unsupported integer type") << intType;

    if (w == 32) {
      if (!isInValidRange<int32_t>(isFloat, doubleValue, isInt, intValue)) {
        return op->emitError(
            "Supplied value of scalar constant exceeds limits "
            "of destination type");
      }
      int32_t d = isFloat ? static_cast<int32_t>(doubleValue)
                          : static_cast<int32_t>(intValue);
      mhloTensor = chlo::getConstantLike(rewriter, loc, d, input);
    } else if (w == 64) {
      if (!isInValidRange<int64_t>(isFloat, doubleValue, isInt, intValue)) {
        return op->emitError(
            "Supplied value of scalar constant exceeds limits "
            "of destination type");
      }
      int64_t d = (isFloat ? static_cast<int64_t>(doubleValue) : intValue);
      mhloTensor = chlo::getConstantLike(rewriter, loc, d, input);
    }
  } else
    return op->emitError("Usupported element type");

  return success();
}

LogicalResult torchAlphaToMhloTensor(
    ConversionPatternRewriter& rewriter,
    Operation* op,
    Value alphaScalar,
    Value& alphaTensor,
    Type dtype,
    bool checkForUnity) {
  if (succeeded(torchScalarToMhloTensor(
          rewriter, op, alphaScalar, alphaTensor, dtype, {})))
    return success();

  // `alpha` has not been specified.
  int64_t alphaValue;
  if (!matchPattern(alphaScalar, m_TorchConstantInt(&alphaValue)))
    return op->emitError(
        "Currently only scalar constants are supported for "
        "alpha in MHLO operation");
  // When no alpha has been specified, this must be 1.
  if (checkForUnity && alphaValue != 1)
    return op->emitError("Unsupported integer value for alpha");

  alphaTensor =
      mlir::mhlo::getMhloConstTensorSingleF32(rewriter, op, alphaValue);

  return success();
}

template <typename AtenOpT, mhlo::ComparisonDirection DirectionT>
class ConvertAtenBinaryCompareOp : public OpConversionPattern<AtenOpT> {
 public:
  using OpConversionPattern<AtenOpT>::OpConversionPattern;
  using OpAdaptor = typename AtenOpT::Adaptor;
  LogicalResult matchAndRewrite(
      AtenOpT op,
      OpAdaptor adaptor,
      ConversionPatternRewriter& rewriter) const override {
    Value lhs = adaptor.self();
    auto lhsTy = lhs.getType().dyn_cast<TensorType>();
    Value rhs = adaptor.other();
    auto rhsTy = rhs.getType().dyn_cast<TensorType>();
    if (!lhsTy)
      return op.emitError("Only Tensor types supported in MHLO");

    auto lhsElemTy = lhsTy.getElementType();
    if (!rhsTy) {
      rhs = scalarToMhloTensor(rewriter, op, adaptor.other(), lhsElemTy, {});
      rhsTy = rhs.getType().cast<TensorType>();
    }

    auto rhsElemTy = rhsTy.getElementType();

    if (lhsElemTy != rhsElemTy) {
      auto lhsScalarType = getScalarTypeForType(lhsElemTy);
      auto rhsScalarType = getScalarTypeForType(rhsElemTy);
      auto promotedType =
          torch_upstream::promoteTypes(lhsScalarType, rhsScalarType);
      auto elemType = getTypeForScalarType(op.getContext(), promotedType);
      lhs = rewriter.create<mhlo::ConvertOp>(op.getLoc(), lhs, elemType);
      rhs = rewriter.create<mhlo::ConvertOp>(op.getLoc(), rhs, elemType);
    }

    auto result =
        rewriter
            .create<chlo::BroadcastCompareOp>(
                op.getLoc(), lhs, rhs, /*broadcast_attr*/ nullptr, DirectionT)
            .getResult();
    rewriter.replaceOp(op, result);
    return success();
  }
};

// These binary op legalizations are specific to add/sub which have an
// alpha multiplier.
template <typename AtenOpT, typename MhloOpT>
class ConvertAtenAddSubOp : public OpConversionPattern<AtenOpT> {
 public:
  using OpConversionPattern<AtenOpT>::OpConversionPattern;
  using OpAdaptor = typename AtenOpT::Adaptor;
  LogicalResult matchAndRewrite(
      AtenOpT op,
      OpAdaptor adaptor,
      ConversionPatternRewriter& rewriter) const override {
    Value lhs = adaptor.self();
    auto lhsType = lhs.getType().dyn_cast<TensorType>();
    Value rhs = adaptor.other();
    auto rhsType = rhs.getType().dyn_cast<TensorType>();

    if (!lhsType)
      return op.emitError("Only Tensor types supported in MHLO");
    auto outType = OpConversionPattern<AtenOpT>::getTypeConverter()
                       ->convertType(op.getType())
                       .template cast<TensorType>();

    Type outElemTy = outType.getElementType();
    Value rhsAsTensor;
    if (!rhsType) {
      rhsAsTensor =
          scalarToMhloTensor(rewriter, op, adaptor.other(), outElemTy, {});
    }
    auto rhsTensor = rhsType ? rhs : rhsAsTensor;

    rhsType = rhsTensor.getType().dyn_cast<TensorType>();
    auto alphaTensor =
        scalarToMhloTensor(rewriter, op, adaptor.alpha(), outElemTy, {});

    auto alphaType = alphaTensor.getType().template cast<TensorType>();
    if (alphaType.getElementType() != outElemTy)
      alphaTensor =
          rewriter.create<mhlo::ConvertOp>(op.getLoc(), alphaTensor, outElemTy);
    if (rhsType.getElementType() != outElemTy)
      rhsTensor =
          rewriter.create<mhlo::ConvertOp>(op.getLoc(), rhsTensor, outElemTy);

    auto mulTensor = rewriter
                         .create<chlo::BroadcastMulOp>(
                             op.getLoc(),
                             rhsTensor.getType(),
                             rhsTensor,
                             alphaTensor,
                             nullptr)
                         .getResult();

    if (lhsType.getElementType() != outElemTy)
      lhs = rewriter.create<mhlo::ConvertOp>(op.getLoc(), lhs, outElemTy);

    rewriter.replaceOpWithNewOp<MhloOpT>(op, outType, lhs, mulTensor, nullptr);
    return success();
  }
}; // namespace

// Binary op legalizations for Mul variants.
template <typename AtenOpT>
class ConvertAtenMulOp : public OpConversionPattern<AtenOpT> {
 public:
  using OpConversionPattern<AtenOpT>::OpConversionPattern;
  using OpAdaptor = typename AtenOpT::Adaptor;
  LogicalResult matchAndRewrite(
      AtenOpT op,
      OpAdaptor adaptor,
      ConversionPatternRewriter& rewriter) const override {
    Value lhs = adaptor.self();
    auto lhsType = lhs.getType().dyn_cast<TensorType>();

    if (!lhsType)
      return op.emitError("Only Tensor types supported in MHLO");

    auto outType = OpConversionPattern<AtenOpT>::getTypeConverter()
                       ->convertType(op.getType())
                       .template cast<TensorType>();

    Type outElemTy = outType.getElementType();
    if (!outElemTy.isIntOrFloat())
      return op.emitError(
          "Only floating-point or integer datatype legalization supported");

    Value rhsTensor;
    if (std::is_same<AtenOpT, AtenSquareOp>()) {
      rhsTensor = lhs;
    } else {
      Value rhsAsTensor;
      Value rhs = adaptor.other();
      auto rhsType = rhs.getType().dyn_cast<TensorType>();
      if (!rhsType) {
        rhsAsTensor =
            scalarToMhloTensor(rewriter, op, adaptor.other(), outElemTy, {});
      }
      rhsTensor = rhsType ? rhs : rhsAsTensor;
    }
    auto rhsType = rhsTensor.getType().dyn_cast<TensorType>();

    if (outElemTy.isa<mlir::FloatType>() ||
        outElemTy.isa<mlir::IntegerType>()) {
      if (lhsType.getElementType() != outElemTy)
        lhs = rewriter.create<mhlo::ConvertOp>(op.getLoc(), lhs, outElemTy);
      if (rhsType.getElementType() != outElemTy)
        rhsTensor =
            rewriter.create<mhlo::ConvertOp>(op.getLoc(), rhsTensor, outElemTy);

      rewriter.replaceOpWithNewOp<chlo::BroadcastMulOp>(
          op,
          OpConversionPattern<AtenOpT>::getTypeConverter()->convertType(
              op.getType()),
          lhs,
          rhsTensor,
          nullptr);

      return success();
    } else {
      // Quantized multiplication may need to rescale inputs.
      return op.emitError(
          "Only floating-point or integer datatype "
          "legalization currently supported");
    }
  }
};

template <typename AtenOpT>
class ConvertAtenDivOp : public OpConversionPattern<AtenOpT> {
 public:
  using OpConversionPattern<AtenOpT>::OpConversionPattern;
  using OpAdaptor = typename AtenOpT::Adaptor;

  LogicalResult matchAndRewrite(
      AtenOpT op,
      OpAdaptor adaptor,
      ConversionPatternRewriter& rewriter) const override {
    Value lhs = adaptor.self();
    auto lhsTy = lhs.getType().dyn_cast<TensorType>();
    Value rhs = adaptor.other();
    auto rhsTy = rhs.getType().dyn_cast<TensorType>();
    if (!lhsTy)
      return op.emitError("Only Tensor types supported in MHLO");

    auto lhsElemTy = lhsTy.getElementType();
    if (!rhsTy) {
      rhs = scalarToMhloTensor(rewriter, op, adaptor.other(), lhsElemTy, {});
    }
    rhsTy = rhs.getType().dyn_cast<TensorType>();

    auto rhsElemTy = rhsTy.getElementType();
    if (lhsElemTy != rhsElemTy) {
      auto lhsScalarType = getScalarTypeForType(lhsElemTy);
      auto rhsScalarType = getScalarTypeForType(rhsElemTy);
      auto promotedType =
          torch_upstream::promoteTypes(lhsScalarType, rhsScalarType);
      auto elemType = getTypeForScalarType(op.getContext(), promotedType);
      lhs = rewriter.create<mhlo::ConvertOp>(op.getLoc(), lhs, elemType);
      rhs = rewriter.create<mhlo::ConvertOp>(op.getLoc(), rhs, elemType);
      lhsTy = lhs.getType().dyn_cast<TensorType>();
      rhsTy = rhs.getType().dyn_cast<TensorType>();
    }

    auto outType = OpConversionPattern<AtenOpT>::getTypeConverter()
                       ->convertType(op.getType())
                       .template cast<TensorType>();

    Type outElemTy = outType.getElementType();
    if (lhsTy.getElementType() != outElemTy)
      lhs = rewriter.create<mhlo::ConvertOp>(op.getLoc(), lhs, outElemTy);
    if (rhsTy.getElementType() != outElemTy)
      rhs = rewriter.create<mhlo::ConvertOp>(op.getLoc(), rhs, outElemTy);

    auto result = rewriter
                      .create<chlo::BroadcastDivOp>(
                          op.getLoc(), outType, lhs, rhs, nullptr)
                      .getResult();

    if (!isa<AtenDivTensorModeOp>(op)) {
      rewriter.replaceOp(op, result);

      return success();
    }

    AtenDivTensorModeOp divTensorModeOp =
        llvm::dyn_cast<AtenDivTensorModeOp>(op.getOperation());
    std::string roundingMode;
    if (!matchPattern(
            divTensorModeOp.rounding_mode(),
            m_TorchConstantStr(roundingMode))) {
      return op.emitError("only support constant str rounding mode");
    }

    auto loc = op.getLoc();
    if (roundingMode == "trunc") {
      // "trunc" - rounds the results of the division towards zero. Equivalent
      // to C-style integer division.
      auto sign = rewriter.create<mhlo::SignOp>(loc, result);
      auto abs = rewriter.create<mhlo::AbsOp>(loc, result);
      auto floor = rewriter.create<mhlo::FloorOp>(loc, abs);
      result = rewriter.create<mhlo::MulOp>(loc, sign, floor).getResult();
    }
    if (roundingMode == "floor") {
      // "floor" - rounds the results of the division down. Equivalent to
      // floor division in Python (the // operator)
      result = rewriter.create<mhlo::FloorOp>(loc, result).getResult();
    }

    rewriter.replaceOp(op, result);
    return success();
  }
};

// This defines a template to construct ops whose legalizations are
// specialized.
template <typename AtenOpT>
class ConvertAtenOp : public OpConversionPattern<AtenOpT> {
 public:
  using OpConversionPattern<AtenOpT>::OpConversionPattern;
  using OpAdaptor = typename AtenOpT::Adaptor;
  LogicalResult matchAndRewrite(
      AtenOpT op,
      OpAdaptor adaptor,
      ConversionPatternRewriter& rewriter) const override;
};

template <>
LogicalResult ConvertAtenOp<AtenTanhOp>::matchAndRewrite(
    AtenTanhOp op,
    OpAdaptor adaptor,
    ConversionPatternRewriter& rewriter) const {
  Value self = adaptor.self();
  auto selfTy = self.getType().cast<TensorType>();
  if (selfTy && selfTy.getElementType().isa<mlir::FloatType>()) {
    rewriter.replaceOpWithNewOp<mhlo::TanhOp>(
        op, getTypeConverter()->convertType(op.getType()), self);
    return success();
  } else {
    // Sigmoid legalization in MHLO for quantized element-type uses
    // specialized mhlo.table construct.
    return op.emitError(
        "Only floating-point datatype legalization currently supported");
  }
}

// Convert a Aten::Relu to HLO
// Relu(x) = 0 if x < 0 else x
template <>
LogicalResult ConvertAtenOp<AtenReluOp>::matchAndRewrite(
    AtenReluOp op,
    OpAdaptor adaptor,
    ConversionPatternRewriter& rewriter) const {
  Location loc = op.getLoc();
  Value input = adaptor.self();
  auto inputTy = input.getType().template dyn_cast<RankedTensorType>();
  if (!inputTy) {
    return op.emitError("Only RankedTensorType is supported in Aten ReLU op.");
  }
  Value zero = chlo::getConstantLike(rewriter, loc, 0.0, input);
  Value compareGtZero = rewriter.create<mhlo::CompareOp>(
      loc, input, zero, mhlo::ComparisonDirection::GT);
  rewriter.replaceOpWithNewOp<mhlo::SelectOp>(
      op, inputTy, compareGtZero, input, zero);
  return success();
}

// Convert a Aten::Relu6 to HLO
// Relu6(x) = min(AtenRelu(x), 6)
template <>
LogicalResult ConvertAtenOp<AtenRelu6Op>::matchAndRewrite(
    AtenRelu6Op op,
    OpAdaptor adaptor,
    ConversionPatternRewriter& rewriter) const {
  Location loc = op.getLoc();
  Value input = adaptor.self();
  auto inputTy = input.getType().template dyn_cast<RankedTensorType>();
  if (!inputTy) {
    return op.emitError("Only RankedTensorType is supported in Aten ReLU op.");
  }
  Value relu = rewriter.create<AtenReluOp>(loc, inputTy, input);
  Value six = chlo::getConstantLike(rewriter, loc, 6.0, input);
  Value compareLtSix = rewriter.create<mhlo::CompareOp>(
      loc, input, six, mhlo::ComparisonDirection::LT);
  rewriter.replaceOpWithNewOp<mhlo::SelectOp>(
      op, inputTy, compareLtSix, relu, six);
  return success();
}

template <>
LogicalResult ConvertAtenOp<AtenNativeDropoutOp>::matchAndRewrite(
    AtenNativeDropoutOp op,
    OpAdaptor adaptor,
    ConversionPatternRewriter& rewriter) const {
  Location loc = op.getLoc();
  Value input = op.input();
  Value prob = op.p();
  bool train = false;
  if (!matchPattern(op.train(), m_TorchConstantBool(&train)))
    return rewriter.notifyMatchFailure(op, "train must be a boolean constant");

  BaseTensorType inputType = input.getType().cast<BaseTensorType>();
  if (!train) {
    Value mask = chlo::getConstantLike(rewriter, loc, true, input);
    llvm::dbgs() << mask << "\n";
    rewriter.replaceOp(op, {input, mask});
    return success();
  }

  if (!inputType.hasDtype() || !inputType.getDtype().isa<mlir::FloatType>())
    return rewriter.notifyMatchFailure(
        op, "only support floating type input for training mode");
  return success();
}

// Convert a Aten::LeakyRelu to HLO
// LeakyRelu(x) = max(0, x) + negative_slop * min(0, x)
template <>
LogicalResult ConvertAtenOp<AtenLeakyReluOp>::matchAndRewrite(
    AtenLeakyReluOp op,
    OpAdaptor adaptor,
    ConversionPatternRewriter& rewriter) const {
  Location loc = op.getLoc();
  Value input = adaptor.self();
  Value negativeSlope = op.negative_slope();
  auto inputTy = input.getType().template dyn_cast<RankedTensorType>();
  if (!inputTy) {
    return op.emitError(
        "Only RankedTensorType is supported in Aten LeakyReLU op.");
  }

  double scaleValue;
  if (!matchPattern(negativeSlope, m_TorchConstantFloat(&scaleValue)))
    return op->emitError(
        "Currently only scalar constants are supported for "
        "negative_slope in MHLO operation");

  Value zeroVal = chlo::getConstantLike(rewriter, loc, 0.0, input);
  Value scaleVal = chlo::getConstantLike(rewriter, loc, scaleValue, input);

  Value leakyActivationVal = rewriter.create<mhlo::MulOp>(
      loc, getTypeConverter()->convertType(op.getType()), input, scaleVal);

  Value compareGtZero = rewriter.create<mhlo::CompareOp>(
      loc, input, zeroVal, mhlo::ComparisonDirection::GT);

  rewriter.replaceOpWithNewOp<mhlo::SelectOp>(
      op, inputTy, compareGtZero, input, leakyActivationVal);
  return success();
}

// Convert a Aten::Sigmoid to HLO
// Sigmoid(x) = 1.0 / (1.0 + exp(x))
template <>
LogicalResult ConvertAtenOp<AtenSigmoidOp>::matchAndRewrite(
    AtenSigmoidOp op,
    OpAdaptor adaptor,
    ConversionPatternRewriter& rewriter) const {
  Location loc = op.getLoc();
  Value input = adaptor.self();
  auto inputTy = input.getType().template dyn_cast<RankedTensorType>();
  if (!inputTy) {
    return op.emitError(
        "Only RankedTensorType is supported in Aten Sigmoid op.");
  }
  Value one = chlo::getConstantLike(rewriter, loc, 1.0, input);
  Value negVal = rewriter.create<mhlo::NegOp>(loc, input);
  Value expVal = rewriter.create<mhlo::ExpOp>(loc, negVal);
  Value addVal = rewriter.create<mhlo::AddOp>(loc, expVal, one);
  rewriter.replaceOpWithNewOp<mhlo::DivOp>(op, one, addVal);
  return success();
}

// Convert a Aten::SiLu to HLO
// SiLu(x) = x * Sigmoid(x)
template <>
LogicalResult ConvertAtenOp<AtenSiluOp>::matchAndRewrite(
    AtenSiluOp op,
    OpAdaptor adaptor,
    ConversionPatternRewriter& rewriter) const {
  Location loc = op.getLoc();
  Value input = adaptor.self();
  auto inputTy = input.getType().template dyn_cast<RankedTensorType>();
  if (!inputTy) {
    return op.emitError("Only RankedTensorType is supported in Aten SiLu op.");
  }
  Value sigmoid = rewriter.create<AtenSigmoidOp>(loc, inputTy, input);
  rewriter.replaceOpWithNewOp<mhlo::MulOp>(op, input, sigmoid);
  return success();
}

// Convert a Aten::GELU to HLO
// Gelu(x) = x * 1/2 * [1 + erf(x/(sqrt(2)))]
template <>
LogicalResult ConvertAtenOp<AtenGeluOp>::matchAndRewrite(
    AtenGeluOp op,
    OpAdaptor adaptor,
    ConversionPatternRewriter& rewriter) const {
  Location loc = op.getLoc();
  Value input = adaptor.self();
  auto inputTy = input.getType().template dyn_cast<RankedTensorType>();
  if (!inputTy) {
    return op.emitError("Only RankedTensorType is supported in Aten GELU op.");
  }

  auto elem_type = inputTy.getElementType();
  Value one = chlo::getConstantLike(rewriter, loc, 1.0, input);
  Value two = chlo::getConstantLike(rewriter, loc, 2.0, input);
  Value half = chlo::getConstantLike(rewriter, loc, 0.5, input);
  auto rsqrt_two = rewriter.create<mlir::mhlo::RsqrtOp>(loc, two);
  auto erf_element = rewriter.create<mhlo::MulOp>(loc, input, rsqrt_two);
  auto erf = rewriter.create<mlir::chlo::ErfOp>(loc, erf_element);
  auto erf_add = rewriter.create<mhlo::AddOp>(loc, erf, one);
  auto half_mul = rewriter.create<mhlo::MulOp>(loc, erf_add, half);
  rewriter.replaceOpWithNewOp<mhlo::MulOp>(op, input, half_mul);
  return success();
}

using ReductionConvFunc = llvm::Optional<Value> (*)(
    PatternRewriter&,
    Operation*,
    RankedTensorType,
    Value,
    ElementsAttr,
    bool);

// They all constitute a common form invoking the appropriate
// converion function in MhloLegalizeCommon.cpp
template <typename AtenOpT, typename MhloOpT>
class ConvertAtenReductionOp : public OpConversionPattern<AtenOpT> {
 public:
  using OpConversionPattern<AtenOpT>::OpConversionPattern;
  using OpAdaptor = typename AtenOpT::Adaptor;

  // Each variant must implement corresponding parameter parsing options
  virtual LogicalResult readReduceDimsAndKeepDims(
      AtenOpT op,
      OpAdaptor adaptor,
      ConversionPatternRewriter& rewriter,
      SmallVector<int64_t, 4>& reduceDims,
      DenseIntElementsAttr& reduceDimsAttr,
      bool& keepDims) const {
    return rewriter.notifyMatchFailure(
        op, "Unimplemented reduce_dims and keep_dims parsing function");
  }

  // Common rewriter for all reduction ops, calls the specific implementation of
  // readReduceDimsAndKeepDims() needed for the op variant.
  LogicalResult matchAndRewrite(
      AtenOpT op,
      OpAdaptor adaptor,
      ConversionPatternRewriter& rewriter) const override {
    Value self = adaptor.self();
    auto selfTy = self.getType().dyn_cast<TensorType>();

    if (!selfTy)
      return op.emitError("Only tensor types supported in MHLO");

    auto outputTy = OpConversionPattern<AtenOpT>::getTypeConverter()
                        ->convertType(op.getType())
                        .template dyn_cast<RankedTensorType>();
    if (!outputTy)
      return op.emitError(
          "Only ranked tensor type outputs permitted for reduce_mean");
    SmallVector<int64_t, 4> reduceDims;
    DenseIntElementsAttr reduceDimsAttr;
    bool keepDims;
    if (failed(readReduceDimsAndKeepDims(
            op, adaptor, rewriter, reduceDims, reduceDimsAttr, keepDims)))
      return failure();

    auto loc = op.getLoc();
    auto elem_type = selfTy.getElementType();
    Type type = RankedTensorType::get(/*shape=*/{}, elem_type);
    DenseElementsAttr const_attr;
    if (auto float_ty = elem_type.dyn_cast_or_null<mlir::FloatType>()) {
      mlir::FloatAttr attr = mlir::FloatAttr::get(float_ty, 0);
      const_attr = mlir::DenseElementsAttr::get(type, attr);
    } else if (auto int_ty = elem_type.dyn_cast_or_null<mlir::IntegerType>()) {
      mlir::IntegerAttr attr = mlir::IntegerAttr::get(int_ty, 0);
      const_attr = mlir::DenseElementsAttr::get(type, attr);
    } else {
      return failure();
    }

    auto init_value =
        rewriter.create<mhlo::ConstOp>(loc, type, const_attr).getResult();

    auto reduction =
        rewriter.create<mhlo::ReduceOp>(loc, self, init_value, reduceDimsAttr);

    {
      // Build body
      OpBuilder::InsertionGuard guard(rewriter);
      Block* block = rewriter.createBlock(&reduction.body());

      // Block arguments are scalars of the given element type.
      block->addArguments(type, loc);
      block->addArguments(type, loc);

      auto reduced = rewriter
                         .create<MhloOpT>(
                             loc, block->getArgument(0), block->getArgument(1))
                         .getResult();
      rewriter.create<mhlo::ReturnOp>(loc, reduced);
    }
    // post proccess for mean & keepDims
    auto result = reduction.getResult(0);
    bool isMean = isa<AtenMeanDimOp>(op);
    if (isMean || keepDims) {
      if (isMean) {
        auto numel = mhlo::getNumelOfTensor(rewriter, op, self);
        numel = scalarToMhloTensor(
            rewriter, op, numel, outputTy.getElementType(), {});
        result = rewriter.create<chlo::BroadcastDivOp>(
            loc, outputTy, result, numel, nullptr);
      }

      if (keepDims) {
        // unsqueeze the reduced dimensions
        auto dimSizes = mhlo::getDimSizesOfTensor(rewriter, op, self);
        for (auto d : reduceDims) {
          dimSizes[d] = rewriter.create<arith::ConstantOp>(
              loc, rewriter.getI32IntegerAttr(1));
        }
        // create new shape
        mlir::Value newShape =
            rewriter.create<tensor::FromElementsOp>(loc, dimSizes);
        // reshape the result
        result = rewriter.create<mhlo::DynamicReshapeOp>(
            loc, outputTy, result, newShape);
      }
    }

    if (!result)
      return failure();

    rewriter.replaceOpWithNewOp<mhlo::ConvertOp>(op, outputTy, result);

    return success();
  }
};

// This reduction op legalization template handles op variants that have
// explicit reduce_dims dimensions (provided as a list) and keep_dims
// parameters.
template <typename AtenOpT, typename MhloOpT>
class ConvertAtenMultipleDimsReductionOp
    : public ConvertAtenReductionOp<AtenOpT, MhloOpT> {
 public:
  using ConvertAtenReductionOp<AtenOpT, MhloOpT>::ConvertAtenReductionOp;
  using OpAdaptor = typename AtenOpT::Adaptor;
  LogicalResult readReduceDimsAndKeepDims(
      AtenOpT op,
      OpAdaptor adaptor,
      ConversionPatternRewriter& rewriter,
      SmallVector<int64_t, 4>& reduceDims,
      DenseIntElementsAttr& reduceDimsAttr,
      bool& keepDims) const override {
    if (!matchPattern(op.dim(), m_TorchConstantIntList(reduceDims)))
      return rewriter.notifyMatchFailure(
          op, "non-const dim parameter unsupported");

    auto self = adaptor.self();
    auto selfTy = self.getType().template cast<RankedTensorType>();
    auto rank = selfTy.getRank();
    std::transform(
        reduceDims.begin(),
        reduceDims.end(),
        reduceDims.begin(),
        [rank](int64_t d) -> int64_t { return (d + rank) % rank; });
    std::sort(reduceDims.begin(), reduceDims.end());
    int64_t N = reduceDims.size();
    auto reduceDimsType = RankedTensorType::get({N}, rewriter.getI64Type());
    reduceDimsAttr = DenseIntElementsAttr::get(
        reduceDimsType, llvm::makeArrayRef(reduceDims));

    keepDims = false;
    if (!matchPattern(op.keepdim(), m_TorchConstantBool(&keepDims)))
      return rewriter.notifyMatchFailure(
          op, "non-const keepdim parameter unsupported");

    return success();
  }
};

// This reduction op legalization template handles op variants that reduce in
// only one explicit dim which is provided as a number (rather than a list), and
// a keep_dims parameter.
template <typename AtenOpT, typename MhloOpT>
class ConvertAtenOneDimReductionOp
    : public ConvertAtenReductionOp<AtenOpT, MhloOpT> {
 public:
  using ConvertAtenReductionOp<AtenOpT, MhloOpT>::ConvertAtenReductionOp;
  using OpAdaptor = typename AtenOpT::Adaptor;
  LogicalResult readReduceDimsAndKeepDims(
      AtenOpT op,
      OpAdaptor adaptor,
      ConversionPatternRewriter& rewriter,
      SmallVector<int64_t, 4>& reduceDims,
      DenseIntElementsAttr& reduceDimsAttr,
      bool& keepDims) const override {
    int64_t reduceDim;
    if (!matchPattern(op.dim(), m_TorchConstantInt(&reduceDim)))
      return rewriter.notifyMatchFailure(
          op, "non-const dim parameter unsupported");
    auto self = adaptor.self();
    auto selfTy = self.getType().template cast<RankedTensorType>();
    auto rank = selfTy.getRank();
    reduceDim = (reduceDim + rank) % rank;
    reduceDims.push_back(reduceDim);
    auto reduceDimsType = RankedTensorType::get({1}, rewriter.getI64Type());
    reduceDimsAttr = DenseIntElementsAttr::get(
        reduceDimsType, llvm::makeArrayRef({reduceDim}));

    keepDims = false;
    if (!matchPattern(op.keepdim(), m_TorchConstantBool(&keepDims)))
      return rewriter.notifyMatchFailure(
          op, "non-const keepdim parameter unsupported");

    return success();
  }
};

// This reduction op legalization template handles op variants that reduce all
// dims does not keep dims.
template <typename AtenOpT, typename MhloOpT>
class ConvertAtenAllDimsReductionOp
    : public ConvertAtenReductionOp<AtenOpT, MhloOpT> {
 public:
  using ConvertAtenReductionOp<AtenOpT, MhloOpT>::ConvertAtenReductionOp;
  using OpAdaptor = typename AtenOpT::Adaptor;
  LogicalResult readReduceDimsAndKeepDims(
      AtenOpT op,
      OpAdaptor adaptor,
      ConversionPatternRewriter& rewriter,
      SmallVector<int64_t, 4>& reduceDims,
      DenseIntElementsAttr& reduceDimsAttr,
      bool& keepDims) const override {
    auto self = adaptor.self();
    auto selfTy = self.getType().template cast<RankedTensorType>();

    // Select all dims to reduce
    for (int64_t i = 0; i < selfTy.getRank(); i++)
      reduceDims.push_back(i);
    int64_t N = selfTy.getRank();
    auto reduceDimsType = RankedTensorType::get({N}, rewriter.getI64Type());
    reduceDimsAttr = DenseIntElementsAttr::get(
        reduceDimsType, llvm::makeArrayRef(reduceDims));
    keepDims = false;

    return success();
  }
};

template <>
LogicalResult ConvertAtenOp<AtenPowTensorScalarOp>::matchAndRewrite(
    AtenPowTensorScalarOp op,
    OpAdaptor adaptor,
    ConversionPatternRewriter& rewriter) const {
  Value self = adaptor.self();
  auto selfTy = self.getType().template cast<RankedTensorType>();

  if (!selfTy)
    return op.emitError("Only ranked tensor types supported in MHLO Pow");

  if (!selfTy.getElementType().isa<mlir::FloatType>())
    return op.emitError("Only floating-point datatype legalization supported");

  Value expTensor;
  Value expScalar = op.exponent();
  if (failed(torchScalarToMhloTensor(
          rewriter, op, expScalar, expTensor, selfTy.getElementType(), {})))
    return op.emitError(
        "Currently only scalar constants are supported for "
        "conversion in MHLO Pow operation");

  rewriter.replaceOpWithNewOp<mhlo::PowOp>(
      op, getTypeConverter()->convertType(op.getType()), self, expTensor);

  return success();
}

// Perform the basic n-dim matmul operation encompassing the handling of
// broadcasting and dynamic shape propagation.
// All PyTorch ops that leverage matrix multiplication will derive this and
// implement their specialized input processing (e.g transpose), and output
// processing, e.g. GEMM or fully connected bias handling.
template <typename AtenOpT>
class ConvertAtenMatmulBaseOp : public OpConversionPattern<AtenOpT> {
 public:
  using OpConversionPattern<AtenOpT>::OpConversionPattern;
  using OpAdaptor = typename AtenOpT::Adaptor;
  // Each variant must implement corresponding parameter parsing options.
  // Maintain separate input read functions for each variant because it is not
  // necessarily true with all variants that the first two operands are the lhs
  // and rhs.
  virtual LogicalResult readMatMulInputs(
      AtenOpT op,
      OpAdaptor adaptor,
      ConversionPatternRewriter& rewriter,
      Value& lhs,
      Value& rhs) const {
    return rewriter.notifyMatchFailure(
        op,
        "Unimplemented matrix multiplication variant input parsing function");
  }
  LogicalResult performMatmul(
      AtenOpT op,
      OpAdaptor adaptor,
      ConversionPatternRewriter& rewriter,
      Value& lhs,
      Value& rhs,
      Value& output) const {
    auto lhsTy = lhs.getType().cast<RankedTensorType>();
    auto rhsTy = rhs.getType().cast<RankedTensorType>();

    auto lhsRank = lhsTy.getRank();
    auto rhsRank = rhsTy.getRank();

    auto lhsShape = lhsTy.getShape();
    auto rhsShape = rhsTy.getShape();

    auto lhsElemTy = lhsTy.getElementType();
    auto rhsElemTy = rhsTy.getElementType();

    if (lhsElemTy != rhsElemTy)
      return op.emitError("Matmul: input datatypes mismatched");
    if (lhsRank < 1 || rhsRank < 1) {
      return op.emitError("Matmul: inputs can't be 0-rank");
    }

    llvm::Optional<Value> product = llvm::None;
    if (rhsRank == 1) {
      if (lhsRank == 1) {
        // If both tensors are 1-dimensional, the dot product (scalar) is
        // returned.
        auto unsqzLhs = mhlo::getUnsqueezedTensor(rewriter, op, lhs, {0});
        product = mhlo::getMvDotProduct(rewriter, op, *unsqzLhs, rhs);
        product = mhlo::getZeroRankTensor(rewriter, op, *product);
      } else {
        // If the first argument is 2-dimensional and the second argument is
        // 1-dimensional, the matrix-vector product is returned.
        // NB: if lhsRank > 2 reshape it to rank 2.
        product = mhlo::getMvDotProduct(rewriter, op, lhs, rhs);
      }
    } else if (rhsRank == 2) {
      if (lhsRank == 1) {
        // If the first argument is 1-dimensional, a 1 is prepended to its
        // dimension for the purpose of the batched matrix multiply and removed
        // after.
        auto unsqzLhs = mhlo::getUnsqueezedTensor(rewriter, op, lhs, {0});
        product = mhlo::getMmDotProduct(rewriter, op, *unsqzLhs, rhs);
        std::vector<Value> collapDimSizes;
        std::tie(product, collapDimSizes) =
            mhlo::getCollapsedTensor(rewriter, op, *product, {-2, -1});
      } else {
        // If both arguments are 2-dimensional, the matrix-matrix product is
        // returned. NB: if lhsRank > 2 reshape it to rank 2.
        product = mhlo::getMmDotProduct(rewriter, op, lhs, rhs);
      }
    } else {
      // rhsRank > 2
      if (lhsRank == 1) {
        // If the first argument is 1-dimensional, a 1 is prepended to its
        // dimension for the purpose of the batched matrix multiply and removed
        // after.
        auto unsqzLhs = mhlo::getUnsqueezedTensor(rewriter, op, lhs, {0});
        product = mhlo::getBmmDotProduct(rewriter, op, *unsqzLhs, rhs);
        std::vector<Value> collapDimSizes;
        std::tie(product, collapDimSizes) =
            mhlo::getCollapsedTensor(rewriter, op, *product, {-2, -1});
      } else {
        product = mhlo::getBmmDotProduct(rewriter, op, lhs, rhs);
      }
    }
    if (product) {
      output = *product;
    } else {
      return op.emitError("Matmul: conversion failed");
    }
    return success();
  }

  // The default version just reads two inputs, computes output and returns it.
  // Other versions may add a bias, apply GEMM-style alpha/beta scaling etc.
  virtual LogicalResult matchAndRewrite(
      AtenOpT op,
      OpAdaptor adaptor,
      ConversionPatternRewriter& rewriter) const override {
    Value lhs, rhs;
    if (failed(readMatMulInputs(op, adaptor, rewriter, lhs, rhs)))
      return op.emitError("Failed to read matmul inputs");

    Value output;

    if (failed(performMatmul(op, adaptor, rewriter, lhs, rhs, output)))
      return op.emitError("Failed to perform matmul operation");

    rewriter.replaceOpWithNewOp<mhlo::ConvertOp>(
        op,
        OpConversionPattern<AtenOpT>::getTypeConverter()
            ->convertType(op.getType())
            .template cast<RankedTensorType>(),
        output);

    return success();
  }
};

// Legalizes the torch.matmul op for general n-dim matmul.
template <typename AtenOpT>
class ConvertAtenMatMulOp : public ConvertAtenMatmulBaseOp<AtenOpT> {
 public:
  using ConvertAtenMatmulBaseOp<AtenOpT>::ConvertAtenMatmulBaseOp;
  using OpAdaptor = typename AtenOpT::Adaptor;
  LogicalResult readMatMulInputs(
      AtenOpT op,
      OpAdaptor adaptor,
      ConversionPatternRewriter& rewriter,
      Value& lhs,
      Value& rhs) const override {
    lhs = adaptor.self();
    auto lhsTy = lhs.getType().cast<RankedTensorType>();

    rhs = adaptor.other();
    auto rhsTy = rhs.getType().cast<RankedTensorType>();

    if (!lhsTy || !rhsTy)
      return op.emitError("Only ranked tensor types supported in MHLO matmul");

    return success();
  }
};

// Implements handling of aten.mm and aten.bmm ops.
template <typename AtenOpT>
class ConvertAtenMmOp : public ConvertAtenMatmulBaseOp<AtenOpT> {
 public:
  using ConvertAtenMatmulBaseOp<AtenOpT>::ConvertAtenMatmulBaseOp;
  using OpAdaptor = typename AtenOpT::Adaptor;
  LogicalResult readMatMulInputs(
      AtenOpT op,
      OpAdaptor adaptor,
      ConversionPatternRewriter& rewriter,
      Value& lhs,
      Value& rhs) const override {
    lhs = adaptor.self();
    auto lhsTy = lhs.getType().cast<RankedTensorType>();

    rhs = adaptor.mat2();
    auto rhsTy = rhs.getType().cast<RankedTensorType>();

    if (!lhsTy || !rhsTy)
      return op.emitError("Only ranked tensor types supported in MHLO matmul");

    auto lhsRank = lhsTy.getRank();
    auto rhsRank = rhsTy.getRank();

    if (isa<AtenMmOp>(op)) {
      // Mm takes two 2D tensors.
      if (lhsRank != 2 || rhsRank != 2)
        return op.emitError("aten.mm called but matrix rank != 2");
    } else if (isa<AtenBmmOp>(op)) {
      // Bmm takes two 3D tensors.
      if (lhsRank != 3 || rhsRank != 3)
        return op.emitError("aten.bmm called but matrix rank != 3");
    }

    return success();
  }
};

// Implements handling of aten.linear op.
template <typename AtenOpT>
class ConvertAtenLinearOp : public ConvertAtenMatmulBaseOp<AtenOpT> {
 public:
  using ConvertAtenMatmulBaseOp<AtenOpT>::ConvertAtenMatmulBaseOp;
  using OpAdaptor = typename AtenOpT::Adaptor;
  LogicalResult readMatMulInputs(
      AtenOpT op,
      OpAdaptor adaptor,
      ConversionPatternRewriter& rewriter,
      Value& lhs,
      Value& rhs) const override {
    lhs = adaptor.input();
    auto lhsTy = lhs.getType().cast<RankedTensorType>();

    rhs = adaptor.weight();
    auto rhsTy = rhs.getType().cast<RankedTensorType>();

    if (!lhsTy || !rhsTy)
      return op.emitError("Only ranked tensor types supported in MHLO matmul");

    auto lhsRank = lhsTy.getRank();
    auto rhsRank = rhsTy.getRank();

    if (lhsRank != 2 && lhsRank != 3)
      return op.emitError("aten.Linear called but input rank not 2 or 3");
    if (rhsRank != 2 && rhsRank != 3)
      return op.emitError("aten.Linear called but weight rank not 2 or 3");

    return success();
  }
  // Override the default rewriter to perform RHS transpose and bias addition
  // as well.
  LogicalResult matchAndRewrite(
      AtenOpT op,
      OpAdaptor adaptor,
      ConversionPatternRewriter& rewriter) const override {
    Value lhs, rhs;

    if (failed(readMatMulInputs(op, adaptor, rewriter, lhs, rhs)))
      return op.emitError("Failed to read matmul inputs");

    // The aten.Linear op has a bias tensor that is added to the matmul
    // output.
    auto bias = adaptor.bias();
    auto biasTy = bias.getType();

    // MHLO does not mandate that elementwise op tensors need to be ranked.
    if (!biasTy.template isa<Torch::NoneType>() &&
        !biasTy.template isa<TensorType>())
      return op.emitError(
          "Only tensor types supported in GEMM to "
          "MHLO for bias tensor");

    // weight.T
    auto weightT = mhlo::getPermutedTensor(rewriter, op, rhs, {1, 0});
    auto product = mhlo::getMmDotProduct(rewriter, op, lhs, weightT);
    Value matmulOutput;
    if (product) {
      matmulOutput = *product;
    } else {
      return op.emitError("Failed to perform matmul operation");
    }

    Value matmulPlusBias = matmulOutput;

    if (!biasTy.template isa<Torch::NoneType>()) {
      // Bias addition broadcasts to the matmul output shape.
      matmulPlusBias = rewriter
                           .create<chlo::BroadcastAddOp>(
                               op->getLoc(),
                               matmulOutput.getType(),
                               matmulOutput,
                               bias,
                               nullptr)
                           .getResult();
    }

    rewriter.replaceOpWithNewOp<mhlo::ConvertOp>(
        op,
        OpConversionPattern<AtenOpT>::getTypeConverter()->convertType(
            op.getType()),
        matmulPlusBias);
    return success();
  }
};

template <>
LogicalResult ConvertAtenOp<AtenIndexSelectOp>::matchAndRewrite(
    AtenIndexSelectOp op,
    OpAdaptor adaptor,
    ConversionPatternRewriter& rewriter) const {
  auto self = adaptor.self();
  auto selfTy = self.getType().template cast<RankedTensorType>();
  if (!selfTy)
    return op.emitError("Only ranked tensor types supported in MHLO");
  int64_t dim;
  if (!matchPattern(op.dim(), m_TorchConstantInt(&dim)))
    return rewriter.notifyMatchFailure(
        op, "Only constant dim is currently supported");

  Value sliced =
      mhlo::getGatheredTensor(rewriter, op, self, adaptor.index(), dim);

  rewriter.replaceOpWithNewOp<mhlo::ConvertOp>(
      op, getTypeConverter()->convertType(op.getType()), sliced);

  return success();
}

template <>
LogicalResult ConvertAtenOp<AtenSqueezeDimOp>::matchAndRewrite(
    AtenSqueezeDimOp op,
    OpAdaptor adaptor,
    ConversionPatternRewriter& rewriter) const {
  auto self = adaptor.self();
  auto selfTy = self.getType().template cast<RankedTensorType>();
  if (!selfTy)
    return op.emitError("Only ranked tensor types supported in MHLO");
  int64_t dim;
  if (!matchPattern(op.dim(), m_TorchConstantInt(&dim)))
    return rewriter.notifyMatchFailure(
        op, "Only constant dim is currently supported");

  auto rank = selfTy.getRank();
  if (rank == 0) {
    return rewriter.notifyMatchFailure(
        op, "The rank of tensor must be greater than 0");
  }

  dim = (dim + rank) % rank;
  if (selfTy.getShape()[dim] != 1) {
    if (selfTy.getShape()[dim] == ShapedType::kDynamicSize) {
      return rewriter.notifyMatchFailure(
          op, "The size of the dimension being squeezed is can't be unknown");
    } else {
      rewriter.replaceOpWithNewOp<mhlo::ConvertOp>(
          op, getTypeConverter()->convertType(op.getType()), self);
      return success();
    }
  }

  auto dims = mhlo::rangeIndices(0, rank);
  dims.erase(dims.begin() + dim);
  auto newDimSizes = mhlo::getDimSizesOfTensor(rewriter, op, self, dims);
  auto mhloShape =
      rewriter.create<tensor::FromElementsOp>(op.getLoc(), newDimSizes);
  rewriter.replaceOpWithNewOp<mhlo::DynamicReshapeOp>(
      op, getTypeConverter()->convertType(op.getType()), self, mhloShape);
  return success();
}

template <>
LogicalResult ConvertAtenOp<AtenSqueezeOp>::matchAndRewrite(
    AtenSqueezeOp op,
    OpAdaptor adaptor,
    ConversionPatternRewriter& rewriter) const {
  auto self = adaptor.self();
  auto selfTy = self.getType().template cast<RankedTensorType>();
  if (!selfTy)
    return op.emitError("Only ranked tensor types supported in MHLO");

  auto rank = selfTy.getRank();
  if (rank == 0) {
    return rewriter.notifyMatchFailure(
        op, "The rank of tensor must be greater than 0");
  }

  SmallVector<int64_t, 4> dims;
  dims.reserve(rank);
  for (int r = 0; r < rank; ++r) {
    auto dSize = selfTy.getShape()[r];
    if (dSize == ShapedType::kDynamicSize) {
      return rewriter.notifyMatchFailure(
          op, "The size of the dimension being squeezed is can't be unknown");
    }
    if (dSize != 1) {
      dims.push_back(r);
    }
  }

  auto newDimSizes = mhlo::getDimSizesOfTensor(rewriter, op, self, dims);
  auto mhloShape =
      rewriter.create<tensor::FromElementsOp>(op.getLoc(), newDimSizes);
  rewriter.replaceOpWithNewOp<mhlo::DynamicReshapeOp>(
      op, getTypeConverter()->convertType(op.getType()), self, mhloShape);
  return success();
}

template <>
LogicalResult ConvertAtenOp<AtenSliceTensorOp>::matchAndRewrite(
    AtenSliceTensorOp op,
    OpAdaptor adaptor,
    ConversionPatternRewriter& rewriter) const {
  auto self = adaptor.self();
  auto selfTy = self.getType().template cast<RankedTensorType>();
  if (!selfTy)
    return op.emitError("Only ranked tensor types supported in MHLO Rsub");
  int64_t dim;
  if (!matchPattern(op.dim(), m_TorchConstantInt(&dim)))
    return rewriter.notifyMatchFailure(
        op, "Only constant dim is currently supported");

  auto getOptionalVal = [&](Value val) -> llvm::Optional<Value> {
    if (val.getType().isa<Torch::NoneType>()) {
      return llvm::None;
    } else {
      return val;
    }
  };

  llvm::Optional<Value> start = getOptionalVal(adaptor.start());
  llvm::Optional<Value> end = getOptionalVal(adaptor.end());
  llvm::Optional<Value> step = getOptionalVal(adaptor.step());

  Value sliced =
      mhlo::getDynamicSlice(rewriter, op, self, start, end, step, dim);
  rewriter.replaceOpWithNewOp<mhlo::ConvertOp>(
      op, getTypeConverter()->convertType(op.getType()), sliced);

  return success();
}

template <>
LogicalResult ConvertAtenOp<AtenRsubScalarOp>::matchAndRewrite(
    AtenRsubScalarOp op,
    OpAdaptor adaptor,
    ConversionPatternRewriter& rewriter) const {
  auto self = adaptor.self();
  auto otherScalar = op.other();
  auto alphaScalar = op.alpha();

  auto selfTy = self.getType().template cast<RankedTensorType>();
  if (!selfTy)
    return op.emitError("Only ranked tensor types supported in MHLO Rsub");

  if (!selfTy.getElementType().isa<mlir::FloatType>())
    return op.emitError("Only floating-point datatype legalization supported");

  Value otherTensor, alphaTensor;

  if (failed(torchScalarToMhloTensor(
          rewriter, op, otherScalar, otherTensor, selfTy.getElementType(), {})))
    return op.emitError(
        "Currently only scalar constants are supported for "
        "conversion in MHLO Rsub operation");

  if (failed(torchAlphaToMhloTensor(
          rewriter,
          op.getOperation(),
          alphaScalar,
          alphaTensor,
          selfTy.getElementType(),
          /*checkForUnity=*/true)))
    return failure();

  auto multTensor = rewriter.create<chlo::BroadcastMulOp>(
      op->getLoc(),
      getTypeConverter()->convertType(op.getType()),
      self,
      alphaTensor,
      nullptr);

  rewriter.replaceOpWithNewOp<chlo::BroadcastSubOp>(
      op,
      getTypeConverter()->convertType(op.getType()),
      otherTensor,
      multTensor,
      nullptr);

  return success();
}

// Torch constants are converted to mhlo.const .
template <>
LogicalResult ConvertAtenOp<ValueTensorLiteralOp>::matchAndRewrite(
    ValueTensorLiteralOp op,
    OpAdaptor adaptor,
    ConversionPatternRewriter& rewriter) const {
  MLIRContext* context = op->getContext();
  if (auto elements = op.valueAttr().dyn_cast<DenseIntElementsAttr>()) {
    Type elemTy = op.valueAttr().getElementType();
    unsigned bitWidth = elemTy.getIntOrFloatBitWidth();
    if (elemTy.isUnsignedInteger()) {
      Type builtinTensorElemTy = IntegerType::get(
          context, bitWidth, IntegerType::SignednessSemantics::Unsigned);
      rewriter.replaceOpWithNewOp<mhlo::ConstOp>(
          op, elements.mapValues(builtinTensorElemTy, [&](const APInt& v) {
            return APInt(bitWidth, v.getZExtValue());
          }));
    } else {
      Type builtinTensorElemTy = IntegerType::get(context, bitWidth);
      rewriter.replaceOpWithNewOp<mhlo::ConstOp>(
          op, elements.mapValues(builtinTensorElemTy, [&](const APInt& v) {
            return APInt(bitWidth, v.getSExtValue());
          }));
    }
    return success();
  }
  rewriter.replaceOpWithNewOp<mhlo::ConstOp>(op, op.valueAttr());
  return success();
}

template <>
LogicalResult ConvertAtenOp<AtenPermuteOp>::matchAndRewrite(
    AtenPermuteOp op,
    OpAdaptor adaptor,
    ConversionPatternRewriter& rewriter) const {
  // Not a ranked tensor type
  auto selfType = adaptor.self().getType().dyn_cast<RankedTensorType>();
  if (!selfType)
    return op.emitError(
        "Only ranked tensor types with static shapes are currently supported");

  SmallVector<int64_t> dimListInt;
  if (!matchPattern(adaptor.dims(), m_TorchConstantIntList(dimListInt)))
    return rewriter.notifyMatchFailure(
        op, "Only constant dimensions are currently supported");

  Value transposed =
      mhlo::getPermutedTensor(rewriter, op, adaptor.self(), dimListInt);

  rewriter.replaceOpWithNewOp<mhlo::ConvertOp>(
      op, getTypeConverter()->convertType(op.getType()), transposed);

  return success();
}

template <>
LogicalResult ConvertAtenOp<AtenTOp>::matchAndRewrite(
    AtenTOp op,
    OpAdaptor adaptor,
    ConversionPatternRewriter& rewriter) const {
  // Not a ranked tensor type
  auto selfType = adaptor.self().getType().dyn_cast<RankedTensorType>();
  if (!selfType)
    return op.emitError("Only ranked tensor types are currently supported");

  if (selfType.getRank() != 2)
    return rewriter.notifyMatchFailure(op, "Only 2-rank tensors are allowed");

  Value transposed =
      mhlo::getPermutedTensor(rewriter, op, adaptor.self(), {1, 0});

  rewriter.replaceOpWithNewOp<mhlo::ConvertOp>(
      op, getTypeConverter()->convertType(op.getType()), transposed);

  return success();
}

template <>
LogicalResult ConvertAtenOp<AtenTransposeIntOp>::matchAndRewrite(
    AtenTransposeIntOp op,
    OpAdaptor adaptor,
    ConversionPatternRewriter& rewriter) const {
  // Not a ranked tensor type
  auto selfType = adaptor.self().getType().dyn_cast<RankedTensorType>();
  if (!selfType)
    return op.emitError("Only ranked tensor types are currently supported");

  if (selfType.getRank() < 2)
    return rewriter.notifyMatchFailure(op, "Expect tensor rank greater than 1");

  int64_t dim0, dim1;
  if (!matchPattern(op.dim0(), m_TorchConstantInt(&dim0)))
    return rewriter.notifyMatchFailure(
        op, "Only constant dim0 are currently supported");
  if (!matchPattern(op.dim1(), m_TorchConstantInt(&dim1)))
    return rewriter.notifyMatchFailure(
        op, "Only constant dim1 are currently supported");

  auto rank = selfType.getRank();
  dim0 = (dim0 + rank) % rank;
  dim1 = (dim1 + rank) % rank;
  auto permutations = mhlo::rangeIndices(0, rank);
  std::swap(permutations[dim0], permutations[dim1]);

  Value transposed =
      mhlo::getPermutedTensor(rewriter, op, adaptor.self(), permutations);
  rewriter.replaceOpWithNewOp<mhlo::ConvertOp>(
      op, getTypeConverter()->convertType(op.getType()), transposed);

  return success();
}

template <>
LogicalResult ConvertAtenOp<AtenLog2Op>::matchAndRewrite(
    AtenLog2Op op,
    OpAdaptor adaptor,
    ConversionPatternRewriter& rewriter) const {
  // Not a tensor type.
  auto selfType = adaptor.self().getType().dyn_cast<TensorType>();
  if (!selfType)
    return op.emitError("Only tensor types are currently supported");

  // Constant value of ln2.
  SmallVector<int64_t> ln2Shape(selfType.getRank(), 1);
  auto ln2Op =
      mhlo::getConstTensor<float>(rewriter, op, {0.69314718056}, ln2Shape)
          .getValue();
  auto one =
      mhlo::getConstTensor<float>(rewriter, op.getOperation(), {1.0}, {1})
          .getValue();
  auto rcpOp =
      rewriter.create<mhlo::DivOp>(op.getLoc(), ln2Op.getType(), one, ln2Op);

  auto outType = getTypeConverter()->convertType(op.getType());
  auto logOp =
      rewriter.create<mhlo::LogOp>(op.getLoc(), outType, adaptor.self());
  rewriter.replaceOpWithNewOp<mhlo::MulOp>(op, outType, logOp, rcpOp);
  return success();
}

template <>
LogicalResult ConvertAtenOp<AtenUnsqueezeOp>::matchAndRewrite(
    AtenUnsqueezeOp op,
    OpAdaptor adaptor,
    ConversionPatternRewriter& rewriter) const {
  // Not a tensor type.
  auto selfType = adaptor.self().getType().dyn_cast<TensorType>();
  if (!selfType) {
    return op.emitError("Only tensor types are currently supported");
  }

  auto selfRank = selfType.getRank();
  auto selfElemTy = selfType.getElementType();

  int64_t dim;
  if (!matchPattern(op.dim(), m_TorchConstantInt(&dim)))
    return op->emitError("dim must be a Scalar constant");

  auto unsqzTensor =
      mhlo::getUnsqueezedTensor(rewriter, op, adaptor.self(), {dim});
  rewriter.replaceOp(op, *unsqzTensor);
  return success();
}

template <>
LogicalResult ConvertAtenOp<AtenSizeIntOp>::matchAndRewrite(
    AtenSizeIntOp op,
    OpAdaptor adaptor,
    ConversionPatternRewriter& rewriter) const {
  // Not a tensor type.
  auto selfType = adaptor.self().getType().dyn_cast<TensorType>();
  if (!selfType)
    return op.emitError("Only tensor types are currently supported");
  auto dim = rewriter.create<arith::IndexCastOp>(
      op.getLoc(), rewriter.getIndexType(), adaptor.dim());
  auto dimSize = rewriter.create<tensor::DimOp>(
      op.getLoc(), rewriter.getIndexType(), adaptor.self(), dim);

  rewriter.replaceOpWithNewOp<arith::IndexCastOp>(
      op, getTypeConverter()->convertType(op.getType()), dimSize);

  return success();
}

template <>
LogicalResult ConvertAtenOp<AtenNumelOp>::matchAndRewrite(
    AtenNumelOp op,
    OpAdaptor adaptor,
    ConversionPatternRewriter& rewriter) const {
  auto outType = op.getType().dyn_cast<TensorType>();

  Value numel = mhlo::getNumelOfTensor(rewriter, op, adaptor.self());
  rewriter.replaceOpWithNewOp<arith::ExtSIOp>(
      op, getTypeConverter()->convertType(op.getType()), numel);
  return success();
}

template <>
LogicalResult ConvertAtenOp<PrimNumToTensorScalarOp>::matchAndRewrite(
    PrimNumToTensorScalarOp op,
    OpAdaptor adaptor,
    ConversionPatternRewriter& rewriter) const {
  auto outType =
      OpConversionPattern<PrimNumToTensorScalarOp>::getTypeConverter()
          ->convertType(op.getType())
          .template dyn_cast<TensorType>();
  if (!outType)
    return op.emitError("output should be TensorType");

  Value constOp;
  double val;
  if (!matchPattern(op.a(), m_TorchConstantFloat(&val))) {
    constOp = scalarToMhloTensor(
        rewriter, op, adaptor.a(), outType.getElementType(), {});
    rewriter.replaceOp(op, constOp);
    return success();
  }
  // return op.emitError("input should be constant");

  if (failed(torchScalarToMhloTensor(
          rewriter,
          op,
          op.a(),
          constOp,
          outType.getElementType(),
          outType.getShape())))
    return op.emitError("Supplied value must be a Scalar constant");
  rewriter.replaceOp(op, constOp);
  return success();
}

template <>
LogicalResult ConvertAtenOp<AtenTensorIntOp>::matchAndRewrite(
    AtenTensorIntOp op,
    OpAdaptor adaptor,
    ConversionPatternRewriter& rewriter) const {
  rewriter.replaceOpWithNewOp<tensor::FromElementsOp>(
      op,
      getTypeConverter()->convertType(op.getType()),
      ArrayRef<Value>{adaptor.t()});
  return success();
}

template <>
LogicalResult ConvertAtenOp<AtenDropoutOp>::matchAndRewrite(
    AtenDropoutOp op,
    OpAdaptor adaptor,
    ConversionPatternRewriter& rewriter) const {
  // Not a tensor type.
  auto selfType = adaptor.input().getType().dyn_cast<TensorType>();
  if (!selfType)
    return op.emitError("Only tensor types are currently supported");

  // FIXME: train and p are not handled.

  bool train;
  if (!matchPattern(op.train(), m_TorchConstantBool(&train)))
    op.emitError("train must be a Scalar constant");

  if (train)
    op.emitError("train must be false");

  rewriter.replaceOpWithNewOp<mhlo::ConvertOp>(
      op, getTypeConverter()->convertType(op.getType()), adaptor.input());

  return success();
}

template <>
LogicalResult ConvertAtenOp<TensorStaticInfoCastOp>::matchAndRewrite(
    TensorStaticInfoCastOp op,
    OpAdaptor adaptor,
    ConversionPatternRewriter& rewriter) const {
  // Not a tensor type.
  auto operandType = adaptor.operand().getType().dyn_cast<TensorType>();
  if (!operandType)
    return op.emitError("Only tensor types are currently supported");

  rewriter.replaceOpWithNewOp<mhlo::ConvertOp>(
      op, getTypeConverter()->convertType(op.getType()), adaptor.operand());

  return success();
}

template <>
LogicalResult ConvertAtenOp<AtenFlipOp>::matchAndRewrite(
    AtenFlipOp op,
    OpAdaptor adaptor,
    ConversionPatternRewriter& rewriter) const {
  auto self = adaptor.self();
  auto selfTy = self.getType().template cast<RankedTensorType>();
  if (!selfTy)
    return op.emitError("Only ranked tensor types supported in MHLO");

  SmallVector<int64_t, 4> dimListInt;
  if (!matchPattern(op.dims(), m_TorchConstantIntList(dimListInt)))
    return rewriter.notifyMatchFailure(
        op, "Only constant dims are currently supported");

  rewriter.replaceOpWithNewOp<mlir::mhlo::ReverseOp>(
      op,
      getTypeConverter()->convertType(op.getType()),
      self,
      BuildI64ElementsAttr(rewriter, dimListInt));

  return success();
}

template <>
LogicalResult ConvertAtenOp<AtenRollOp>::matchAndRewrite(
    AtenRollOp op,
    OpAdaptor adaptor,
    ConversionPatternRewriter& rewriter) const {
  auto self = adaptor.self();
  auto selfTy = self.getType().template cast<RankedTensorType>();
  if (!selfTy)
    return op.emitError("Only ranked tensor types supported in MHLO");

  SmallVector<int64_t, 4> shiftListInt;
  if (!matchPattern(op.shifts(), m_TorchConstantIntList(shiftListInt)))
    return rewriter.notifyMatchFailure(
        op, "Only constant shifts are currently supported");

  SmallVector<int64_t, 4> dimListInt;
  if (!matchPattern(op.dims(), m_TorchConstantIntList(dimListInt)))
    return rewriter.notifyMatchFailure(
        op, "Only constant dims are currently supported");

  auto roll = self;
  for (size_t d = 0; d < dimListInt.size(); ++d) {
    roll =
        mhlo::getRollTensor(rewriter, op, roll, shiftListInt[d], dimListInt[d]);
  }
  rewriter.replaceOp(op, roll);
  return success();
}

// This defines a template to construct ops whose legalizations are
// specialized.
template <typename AtenOpT>
class ConvertAtenViewOp : public OpConversionPattern<AtenOpT> {
 public:
  using OpConversionPattern<AtenOpT>::OpConversionPattern;
  using OpAdaptor = typename AtenOpT::Adaptor;

  LogicalResult matchAndRewrite(
      AtenOpT op,
      OpAdaptor adaptor,
      ConversionPatternRewriter& rewriter) const override {
    // Not a tensor type.
    auto rankType =
        adaptor.self().getType().template dyn_cast<RankedTensorType>();
    if (!rankType)
      return op.emitError("Only ranked tensor types are currently supported");

    SmallVector<Value, 4> dimSizes;
    if (!getAtenViewOpSizes(op, adaptor, rewriter, dimSizes)) {
      return op.emitError("Dims size must be a list of Scalar");
    }

    auto loc = op.getLoc();
    auto newRank = dimSizes.size();
    if (newRank == 0) {
      rewriter.replaceOpWithNewOp<mhlo::ReshapeOp>(
          op,
          OpConversionPattern<AtenOpT>::getTypeConverter()->convertType(
              op.getType()),
          adaptor.self());
      return success();
    }

    std::for_each(dimSizes.begin(), dimSizes.end(), [&](Value& dSize) {
      dSize = rewriter.create<ToI64Op>(loc, dSize).getResult();
      // dimSize: cast i64 -> i32
      dSize =
          rewriter.create<arith::TruncIOp>(loc, rewriter.getI32Type(), dSize);
      return dSize;
    });

    auto mhloShape = rewriter.create<tensor::FromElementsOp>(loc, dimSizes);
    rewriter.replaceOpWithNewOp<chlo::DynamicReshapeOp>(
        op,
        OpConversionPattern<AtenOpT>::getTypeConverter()->convertType(
            op.getType()),
        adaptor.self(),
        mhloShape);
    return success();
  }

  bool getAtenViewOpSizes(
      AtenOpT op,
      OpAdaptor adaptor,
      ConversionPatternRewriter& rewriter,
      SmallVector<Value, 4>& dimSizes) const;
};

template <>
bool ConvertAtenViewOp<AtenViewOp>::getAtenViewOpSizes(
    AtenViewOp op,
    OpAdaptor adaptor,
    ConversionPatternRewriter& rewriter,
    SmallVector<Value, 4>& dimSizes) const {
  return getListConstructElements(adaptor.size(), dimSizes);
}

template <>
bool ConvertAtenViewOp<AtenReshapeOp>::getAtenViewOpSizes(
    AtenReshapeOp op,
    OpAdaptor adaptor,
    ConversionPatternRewriter& rewriter,
    SmallVector<Value, 4>& dimSizes) const {
  return getListConstructElements(adaptor.shape(), dimSizes);
}

// Ref: https://pytorch.org/docs/stable/generated/torch.Tensor.expand.html
// aten.broadcast_to has similar semantics with torch.expand
template <>
LogicalResult ConvertAtenOp<AtenBroadcastToOp>::matchAndRewrite(
    AtenBroadcastToOp op,
    OpAdaptor adaptor,
    ConversionPatternRewriter& rewriter) const {
  // Not a tensor type.
  //
  auto selfType = adaptor.self().getType().dyn_cast<TensorType>();
  if (!selfType)
    return op.emitError("Only tensor types are currently supported");

  SmallVector<Value> dimsSize;
  if (!getListConstructElements(adaptor.size(), dimsSize)) {
    return op.emitError("Dims size must be a list of Scalar");
  }

  auto loc = op.getLoc();
  auto rankType = selfType.dyn_cast<RankedTensorType>();
  auto selfRank = rankType ? rankType.getRank() : 0;
  auto newRank = dimsSize.size();
  auto leadingRank = newRank - selfRank;
  for (size_t d = 0; d < newRank; ++d) {
    // !torch.int
    auto dsize = dimsSize[d];
    int64_t dval;
    if (matchPattern(dsize, m_TorchConstantInt(&dval)) && dval == -1) {
      if (d < leadingRank) {
        return op.emitError(
            "Ref: https://pytorch.org/docs/stable/generated/torch.Tensor.expand.html."
            "For the new leading dimensions, the size cannot be set to -1.");
      } else {
        // Passing -1 as the size for a dimension means not changing the size
        // of that dimension.
        //
        // tensor.dim %self -> index
        dsize = rewriter.create<tensor::DimOp>(
            loc, adaptor.self(), d - leadingRank);
      }
    } else {
      // !torch.int -> i64
      dsize = rewriter.create<ToI64Op>(loc, dsize).getResult();
      // i64 -> index
      dsize = rewriter.create<mlir::arith::IndexCastOp>(
          loc, rewriter.getIndexType(), dsize);
    }
    // index -> i32
    dsize = rewriter.create<mlir::arith::IndexCastOp>(
        loc, rewriter.getI32Type(), dsize);
    dimsSize[d] = dsize;
  }

  auto mhloShape = rewriter.create<mlir::tensor::FromElementsOp>(loc, dimsSize);
  auto broadcastDims =
      BuildI64ElementsAttr(rewriter, mhlo::rangeIndices(leadingRank, newRank));
  rewriter.replaceOpWithNewOp<mhlo::DynamicBroadcastInDimOp>(
      op,
      getTypeConverter()->convertType(op.getType()),
      adaptor.self(),
      mhloShape,
      broadcastDims);
  return success();
}

StringAttr PackRandomUniformBackendConfig(
    IntegerAttr seed,
    IntegerAttr seed2,
    PatternRewriter* rewriter) {
  mhlo_disc::RngUniformBackendConfig config(
      seed.getValue().getSExtValue(), seed2.getValue().getSExtValue());
  std::string str;
  llvm::raw_string_ostream ostream(str);
  ostream << ::llvm::json::toJSON(config);
  return rewriter->getStringAttr(ostream.str());
}

template <>
LogicalResult ConvertAtenOp<ValsemVariantAtenUniformOp>::matchAndRewrite(
    ValsemVariantAtenUniformOp op,
    OpAdaptor adaptor,
    ConversionPatternRewriter& rewriter) const {
  auto inputTy = adaptor.self().getType().template cast<RankedTensorType>();
  auto loc = op.getLoc();
  if (!inputTy) {
    op.emitError("input should be ranked tensor type.");
  }
  auto definingOp = op.self().getDefiningOp();
  auto shape = definingOp->getOperand(0);
  SmallVector<Value, 4> dimSizes;
  getListConstructElements(shape, dimSizes);
  std::for_each(dimSizes.begin(), dimSizes.end(), [&](Value& dSize) {
    dSize = rewriter.create<ToI64Op>(loc, dSize).getResult();
    // dimSize: cast i64 -> i32
    dSize = rewriter.create<arith::TruncIOp>(loc, rewriter.getI32Type(), dSize);
    return dSize;
  });

  auto mhloShape =
      rewriter.create<tensor::FromElementsOp>(op.getLoc(), dimSizes);

  double fromDoubleValue, toDoubleValue;
  if (!matchPattern(op.from(), m_TorchConstantFloat(&fromDoubleValue))) {
    op.emitError("operand #1 should be scalar");
  }
  if (!matchPattern(op.to(), m_TorchConstantFloat(&toDoubleValue))) {
    op.emitError("operand #2 should be scalar");
  }
  Value fromTensor = rewriter.create<mhlo::ConstOp>(
      op.getLoc(),
      rewriter.getFloatAttr(inputTy.getElementType(), fromDoubleValue));
  Value toTensor = rewriter.create<mhlo::ConstOp>(
      op.getLoc(),
      rewriter.getFloatAttr(inputTy.getElementType(), toDoubleValue));

  auto cfg = PackRandomUniformBackendConfig(
      rewriter.getIntegerAttr(rewriter.getI32Type(), 1),
      rewriter.getIntegerAttr(rewriter.getI32Type(), 2),
      &rewriter);
  auto outType = getTypeConverter()
                     ->convertType(op.getType())
                     .template dyn_cast<TensorType>();

  auto custom_call_op = rewriter.create<mhlo_disc::CustomCallOp>(
      op.getLoc(),
      TypeRange{outType},
      ValueRange{fromTensor, toTensor, mhloShape},
      rewriter.getStringAttr("rng_uniform"),
      rewriter.getBoolAttr(false),
      cfg);
  rewriter.replaceOp(op, {custom_call_op.getResult(0)});
  return success();
}

template <typename AtenOpT, typename MhloOpT>
class ConvertAtenPoolingBaseOp : public OpConversionPattern<AtenOpT> {
 public:
  using OpConversionPattern<AtenOpT>::OpConversionPattern;
  using OpAdaptor = typename AtenOpT::Adaptor;

  // Different pooling variants need to process inputs differently, e.g.
  // adaptive pooling generates the kernel size rather than receive it. This
  // function also transposes inputs.
  virtual LogicalResult processInputs(
      AtenOpT op,
      OpAdaptor adaptor,
      ConversionPatternRewriter& rewriter,
      Value& input,
      ArrayAttr& kernel,
      ArrayAttr& stride,
      ArrayAttr& pad,
      Type& outputTy) const {
    return rewriter.notifyMatchFailure(
        op, "Unimplemented pooling input parsing function");
  }

  int64_t getOutputDim(
      int64_t inputDim,
      int64_t kernelDim,
      int64_t stride,
      int64_t padBefore,
      int64_t padAfter,
      int64_t dilation) const {
    if (inputDim == ShapedType::kDynamicSize) {
      return ShapedType::kDynamicSize;
    } else {
      return (
          (inputDim + padBefore + padAfter - dilation * (kernelDim - 1) - 1) /
              stride +
          1);
    }
  }

  // Apply the transposeDims vector on input to generate a transposed form.
  Value transposeTensor(
      AtenOpT op,
      ConversionPatternRewriter& rewriter,
      Value input,
      ArrayRef<int32_t> transposeDims) const {
    auto inputTy = input.getType().template dyn_cast<RankedTensorType>();
    auto inputElemTy = inputTy.getElementType();
    auto inputShape = inputTy.getShape();
    auto inputRank = inputTy.getRank();

    llvm::Optional<Value> transposeDimsConst = mhlo::getConstTensor<int32_t>(
        rewriter,
        op,
        /*vec=*/transposeDims,
        /*shape=*/{static_cast<int32_t>(inputRank)});

    SmallVector<int64_t> transposedInputShape;
    for (auto& dim : transposeDims)
      transposedInputShape.push_back(inputShape[dim]);
    auto transposedInputType =
        RankedTensorType::get(transposedInputShape, inputElemTy);
    return rewriter
        .create<mhlo::TransposeOp>(
            op->getLoc(),
            transposedInputType,
            input,
            transposeDimsConst.getValue())
        .getResult();
  }

  Value transposePoolingInputToHwc(
      AtenOpT op,
      ConversionPatternRewriter& rewriter,
      Value input) const {
    auto inputRank =
        input.getType().template cast<RankedTensorType>().getRank();

    SmallVector<int32_t> nchwToNhwc4DTransposeDims({0, 2, 3, 1});
    SmallVector<int32_t> chwToHwc3DTransposeDims({1, 2, 0});

    return transposeTensor(
        op,
        rewriter,
        input,
        inputRank == 3 ? chwToHwc3DTransposeDims : nchwToNhwc4DTransposeDims);
  }

  Value transposePoolingOutputToChw(
      AtenOpT op,
      ConversionPatternRewriter& rewriter,
      Value input) const {
    auto inputTy = input.getType().template cast<RankedTensorType>();
    auto inputRank = inputTy.getRank();

    SmallVector<int32_t> nhwcToNchw4DTransposeDims({0, 3, 1, 2});
    SmallVector<int32_t> hwcToChw3DTransposeDims({2, 0, 1});

    return transposeTensor(
        op,
        rewriter,
        input,
        inputRank == 3 ? hwcToChw3DTransposeDims : nhwcToNchw4DTransposeDims);
  }

  LogicalResult matchAndRewrite(
      AtenOpT op,
      OpAdaptor adaptor,
      ConversionPatternRewriter& rewriter) const override {
    Value input;
    ArrayAttr kernel, stride, pad;
    Type outputTy;

    // Attempts to read input and kernel parameters, or synthesize them in the
    // case of adaptive pooling. Also performs input CHW->HWC transpose.
    if (failed(processInputs(
            op, adaptor, rewriter, input, kernel, stride, pad, outputTy)))
      return op.emitError("Failed to process inputs for pooling");

    auto pooledOutput =
        rewriter
            .create<MhloOpT>(op->getLoc(), outputTy, input, kernel, stride, pad)
            .getResult();

    auto transposedOutput =
        ConvertAtenPoolingBaseOp<AtenOpT, MhloOpT>::transposePoolingOutputToChw(
            op, rewriter, pooledOutput);

    rewriter.replaceOpWithNewOp<mhlo::ConvertOp>(
        op,
        OpConversionPattern<AtenOpT>::getTypeConverter()->convertType(
            op.getType()),
        transposedOutput);

    return success();
  }
};

template <typename AtenOpT, typename MhloOpT>
class ConvertAtenAdaptivePoolingOp
    : public ConvertAtenPoolingBaseOp<AtenOpT, MhloOpT> {
 public:
  using ConvertAtenPoolingBaseOp<AtenOpT, MhloOpT>::ConvertAtenPoolingBaseOp;
  using OpAdaptor = typename AtenOpT::Adaptor;
  LogicalResult processInputs(
      AtenOpT op,
      OpAdaptor adaptor,
      ConversionPatternRewriter& rewriter,
      Value& input,
      ArrayAttr& kernel,
      ArrayAttr& stride,
      ArrayAttr& pad,
      Type& outputTy) const override {
    auto inputXchw = adaptor.self();
    auto inputTy = inputXchw.getType().template cast<RankedTensorType>();
    if (!inputTy)
      return op.emitError("Adaptive avgpool requires ranked tensor input");

    auto inputShape = inputTy.getShape();
    auto inputRank = inputTy.getRank();
    auto inputElemTy = inputTy.getElementType();

    // Rank sanity check.
    if (inputTy.getRank() != 4 && inputRank != 3)
      return op.emitError("NCHW->NHWC transpose requires 3D or 4D tensor");

    int64_t inputHDim = inputShape[inputRank - 2];
    int64_t inputWDim = inputShape[inputRank - 1];

    SmallVector<int64_t> outputSize;
    if (!matchPattern(op.output_size(), m_TorchConstantIntList(outputSize)))
      return rewriter.notifyMatchFailure(
          op, "Non-const output_size for adaptive pooling unsupported.");

    SmallVector<int64_t> kernelDims;
    int64_t outputHDim, outputWDim;
    if (outputSize.size() == 1) {
      outputHDim = outputWDim = outputSize[0];
    } else {
      if (outputSize.size() != 2)
        return op.emitError(
            "Adaptive avgpool output_size not 1 or 2 elements.");

      // Assumes 'None' (e.g. output_size=(None, 5) ) is expressed as <=0.
      outputHDim =
          (outputSize[0] <= 0) ? inputShape[inputRank - 2] : outputSize[0];
      outputWDim =
          (outputSize[1] <= 0) ? inputShape[inputRank - 1] : outputSize[1];
    }

    // In adaptive pooling,
    // stride = inputDim // outputDim
    // kernel = inputDim - (outputDim-1)* stride
    // pad = 0, dilation = 1

    int64_t strideH = inputShape[inputRank - 2] / outputHDim;
    int64_t strideW = inputShape[inputRank - 1] / outputWDim;

    kernelDims.push_back(inputHDim - (outputHDim - 1) * strideH);
    kernelDims.push_back(inputWDim - (outputWDim - 1) * strideW);

    SmallVector<int64_t> outputShape;
    if (inputRank > 3)
      outputShape.push_back(inputShape[0]);
    outputShape.push_back(outputHDim);
    outputShape.push_back(outputWDim);
    outputShape.push_back(inputShape[inputRank - 3]);

    // Transpose to xHWC
    input =
        ConvertAtenPoolingBaseOp<AtenOpT, MhloOpT>::transposePoolingInputToHwc(
            op, rewriter, inputXchw);
    kernel = rewriter.getI64ArrayAttr(kernelDims);
    stride = rewriter.getI64ArrayAttr({strideH, strideW});
    // Adaptive pooling does unit dilation and zero pad.
    pad = rewriter.getI64ArrayAttr({0, 0, 0, 0});
    outputTy = RankedTensorType::get(outputShape, inputElemTy);

    return success();
  }
};

template <typename AtenOpT, typename MhloOpT>
class ConvertAtenPoolingOp : public ConvertAtenPoolingBaseOp<AtenOpT, MhloOpT> {
 public:
  using ConvertAtenPoolingBaseOp<AtenOpT, MhloOpT>::ConvertAtenPoolingBaseOp;
  using OpAdaptor = typename AtenOpT::Adaptor;
  LogicalResult processInputs(
      AtenOpT op,
      OpAdaptor adaptor,
      ConversionPatternRewriter& rewriter,
      Value& input,
      ArrayAttr& kernel,
      ArrayAttr& stride,
      ArrayAttr& pad,
      Type& outputTy) const override {
    auto inputXchw = adaptor.self();
    auto inputTy = inputXchw.getType().template cast<RankedTensorType>();
    if (!inputTy)
      return op.emitError("Adaptive avgpool requires ranked tensor input");

    auto inputShape = inputTy.getShape();
    auto inputRank = inputTy.getRank();
    auto inputElemTy = inputTy.getElementType();

    // Rank sanity check.
    if (inputTy.getRank() != 4 && inputRank != 3)
      return op.emitError("NCHW->NHWC transpose requires 3D or 4D tensor");

    // Transpose to xHWC
    input =
        ConvertAtenPoolingBaseOp<AtenOpT, MhloOpT>::transposePoolingInputToHwc(
            op, rewriter, inputXchw);

    SmallVector<int64_t> kernelSize;
    if (!matchPattern(op.kernel_size(), m_TorchConstantIntList(kernelSize)))
      return rewriter.notifyMatchFailure(
          op, "Non-const kernel_size for adaptive pooling unsupported.");
    kernel = rewriter.getI64ArrayAttr(kernelSize);

    SmallVector<int64_t> strideArray;
    if (!matchPattern(op.stride(), m_TorchConstantIntList(strideArray)))
      return rewriter.notifyMatchFailure(
          op, "Non-const stride for adaptive pooling unsupported.");
    stride = rewriter.getI64ArrayAttr(strideArray);

    SmallVector<int64_t> padArray;
    if (!matchPattern(op.padding(), m_TorchConstantIntList(padArray)))
      return rewriter.notifyMatchFailure(
          op, "Non-const pad for adaptive pooling unsupported.");
    pad = rewriter.getI64ArrayAttr(
        {padArray[0], padArray[0], padArray[1], padArray[1]});

    SmallVector<int64_t> dilationArray;
    if (!matchPattern(op.dilation(), m_TorchConstantIntList(dilationArray)))
      return rewriter.notifyMatchFailure(
          op, "Non-const dilation for adaptive pooling unsupported.");
    // MHLO pooling only supports unit dilation.
    if (dilationArray[0] > 1 || dilationArray[1] > 1)
      return op.emitError("Cannot process non-unit pooling dilation.");

    // FIXME: add ceil_mode support.

    int64_t outputHDim =
        ConvertAtenPoolingBaseOp<AtenOpT, MhloOpT>::getOutputDim(
            inputShape[inputRank - 2],
            kernelSize[0],
            strideArray[0],
            padArray[0],
            padArray[0],
            dilationArray[0]);
    int64_t outputWDim =
        ConvertAtenPoolingBaseOp<AtenOpT, MhloOpT>::getOutputDim(
            inputShape[inputRank - 1],
            kernelSize[1],
            strideArray[1],
            padArray[1],
            padArray[1],
            dilationArray[1]);
    SmallVector<int64_t> outputShape;
    if (inputRank > 3)
      outputShape.push_back(inputShape[0]);
    outputShape.push_back(outputHDim);
    outputShape.push_back(outputWDim);
    outputShape.push_back(inputShape[inputRank - 3]);
    outputTy = RankedTensorType::get(outputShape, inputElemTy);

    return success();
  }
};

// Ref: Error checking based on the Torch to LinAlg lowering
template <typename AtenOpT, int fillVal>
class ConvertAtenConstPatternOp : public OpConversionPattern<AtenOpT> {
 public:
  using OpConversionPattern<AtenOpT>::OpConversionPattern;
  using OpAdaptor = typename AtenOpT::Adaptor;
  LogicalResult matchAndRewrite(
      AtenOpT op,
      OpAdaptor adaptor,
      ConversionPatternRewriter& rewriter) const override {
    auto outType = OpConversionPattern<AtenOpT>::getTypeConverter()
                       ->convertType(op.getType())
                       .template dyn_cast<TensorType>();

    if (!outType)
      return op.emitError("Only Tensor types supported in MHLO");

    Type outElemTy = outType.getElementType();
    if (!outElemTy.isIntOrFloat())
      return op.emitError(
          "Only floating-point or integer datatype legalization supported");

    // FIXME: Handle layout, device and pin_memory. Assume dtype has been
    // processed to set output type correctly?
    if (!op.layout().getType().template isa<Torch::NoneType>())
      return op.emitError("Only default layout is supported");

    bool pinMemory;
    if (!op.pin_memory().getType().template isa<Torch::NoneType>() &&
        (!matchPattern(op.pin_memory(), m_TorchConstantBool(&pinMemory)) ||
         pinMemory)) {
      return op.emitError(
          "Unsupported pin_memory, should be either None or false");
    }

    SmallVector<int64_t> shape;
    if (!matchPattern(op.size(), m_TorchConstantIntList(shape))) {
      return op.emitError("Shape must be a list of Scalar constants");
    }

    int64_t size = 1;
    for (auto s : shape)
      size *= s;

    SmallVector<int32_t> values(size, fillVal);
    auto constOp =
        mhlo::getConstTensor<int32_t>(rewriter, op, values, shape).getValue();

    rewriter.replaceOpWithNewOp<mhlo::ConvertOp>(op, outType, constOp);

    return success();
  }
};

template <typename AtenOpT>
class ConvertAtenFillScalarOp : public OpConversionPattern<AtenOpT> {
 public:
  using OpConversionPattern<AtenOpT>::OpConversionPattern;
  using OpAdaptor = typename AtenOpT::Adaptor;
  LogicalResult matchAndRewrite(
      AtenOpT op,
      OpAdaptor adaptor,
      ConversionPatternRewriter& rewriter) const override {
    auto outType = OpConversionPattern<AtenOpT>::getTypeConverter()
                       ->convertType(op.getType())
                       .template dyn_cast<TensorType>();

    if (!outType || !outType.hasStaticShape())
      if (!outType)
        return op.emitError(
            "Only Tensor types with static shapes are currently supported");

    Type outElemTy = outType.getElementType();
    if (!outElemTy.isIntOrFloat()) {
      return op.emitError(
          "Only floating-point or integer datatype legalization supported");
    }
    Value constOp;
    if (failed(torchScalarToMhloTensor(
            rewriter, op, op.value(), constOp, outElemTy, outType.getShape())))
      return op.emitError("Supplied value must be a Scalar constant");

    rewriter.replaceOpWithNewOp<mhlo::ConvertOp>(op, outType, constOp);

    return success();
  }
};

} // namespace

// -----------------------------------------------------------------------------
// TorchToMhlo Pass
// -----------------------------------------------------------------------------

namespace {
class ConvertTorchToMhlo
    : public TorchConversion::ConvertTorchToMhloBase<ConvertTorchToMhlo> {
 public:
  void getDependentDialects(DialectRegistry& registry) const override {
    registry.insert<chlo::ChloDialect>();
    registry.insert<mhlo::MhloDialect>();
    registry.insert<tensor::TensorDialect>();
    registry.insert<arith::ArithmeticDialect>();
    registry.insert<mhlo_disc::MhloDiscDialect>();
    TorchConversion::getBackendTypeConversionDependentDialects(registry);
  }

  void runOnOperation() override {
    MLIRContext* context = &getContext();
    ConversionTarget target(*context);
    target.addLegalDialect<
        chlo::ChloDialect,
        mhlo::MhloDialect,
        mhlo_disc::MhloDiscDialect,
        tensor::TensorDialect,
        arith::ArithmeticDialect>();

    TypeConverter typeConverter;
    typeConverter.addConversion([](Type type) { return type; });
    TorchConversion::setupBackendTypeConversion(target, typeConverter);

    RewritePatternSet patterns(context);

#define INSERT_UNARY_FPONLY_PATTERN(AtenOp, MhloOp)       \
  target.addIllegalOp<AtenOp>();                          \
  patterns.add<ConvertAtenUnaryFPOnlyOp<AtenOp, MhloOp>>( \
      typeConverter, context);
    INSERT_UNARY_FPONLY_PATTERN(AtenLogOp, mhlo::LogOp)
    INSERT_UNARY_FPONLY_PATTERN(AtenExpOp, mhlo::ExpOp)
    INSERT_UNARY_FPONLY_PATTERN(AtenErfOp, chlo::ErfOp)
#undef INSERT_UNARY_FPONLY_PATTERN

#define INSERT_UNARY_PATTERN(AtenOp, MhloOp) \
  target.addIllegalOp<AtenOp>();             \
  patterns.add<ConvertAtenUnaryOp<AtenOp, MhloOp>>(typeConverter, context);
    INSERT_UNARY_PATTERN(AtenNegOp, mhlo::NegOp)
    INSERT_UNARY_PATTERN(AtenFloorOp, mhlo::FloorOp)
    INSERT_UNARY_PATTERN(AtenRsqrtOp, mhlo::RsqrtOp)
    INSERT_UNARY_PATTERN(AtenBitwiseNotOp, mhlo::NotOp)
    INSERT_UNARY_PATTERN(AtenCeilOp, mhlo::CeilOp)
    INSERT_UNARY_PATTERN(AtenItemOp, tensor::ExtractOp)

    // It's tricky that ConvertOp will use type from the return,
    // but not from the operand here.
    INSERT_UNARY_PATTERN(AtenContiguousOp, mhlo::ConvertOp)
    INSERT_UNARY_PATTERN(AtenToDtypeOp, mhlo::ConvertOp);
    INSERT_UNARY_PATTERN(AtenTypeAsOp, mhlo::ConvertOp);
#undef INSERT_UNARY_PATTERN

#define INSERT_BINARY_BROADCAST_PATTERN(AtenOp, MhloOp)       \
  target.addIllegalOp<AtenOp>();                              \
  patterns.add<ConvertAtenBinaryBroadcastOp<AtenOp, MhloOp>>( \
      typeConverter, context);
    INSERT_BINARY_BROADCAST_PATTERN(AtenMaximumOp, chlo::BroadcastMaxOp)
    INSERT_BINARY_BROADCAST_PATTERN(AtenMinimumOp, chlo::BroadcastMinOp)
    INSERT_BINARY_BROADCAST_PATTERN(Aten__And__TensorOp, chlo::BroadcastAndOp)
    // INSERT_BINARY_BROADCAST_PATTERN(Aten__Or__TensorOp, chlo::BroadcastOrOp)
    // INSERT_BINARY_BROADCAST_PATTERN(Aten__XOr__TensorOp,
    // chlo::BroadcastXorOp)
#undef INSERT_BINARY_BROADCAST_PATTERN

#define INSERT_BINARY_COMPARE_PATTERN(AtenOp, Direction)       \
  target.addIllegalOp<AtenOp>();                               \
  patterns.add<ConvertAtenBinaryCompareOp<AtenOp, Direction>>( \
      typeConverter, context);
    INSERT_BINARY_COMPARE_PATTERN(
        AtenGtTensorOp, mhlo::ComparisonDirection::GT);
    INSERT_BINARY_COMPARE_PATTERN(
        AtenGtScalarOp, mhlo::ComparisonDirection::GT);
    // INSERT_BINARY_COMPARE_PATTERN(AtenGeTensorOp,
    // mhlo::ComparisonDirection::GE);
    INSERT_BINARY_COMPARE_PATTERN(
        AtenGeScalarOp, mhlo::ComparisonDirection::GE);
    INSERT_BINARY_COMPARE_PATTERN(
        AtenEqTensorOp, mhlo::ComparisonDirection::EQ);
    INSERT_BINARY_COMPARE_PATTERN(
        AtenEqScalarOp, mhlo::ComparisonDirection::EQ);
    INSERT_BINARY_COMPARE_PATTERN(
        AtenNeTensorOp, mhlo::ComparisonDirection::NE);
    INSERT_BINARY_COMPARE_PATTERN(
        AtenNeScalarOp, mhlo::ComparisonDirection::NE);
    // INSERT_BINARY_COMPARE_PATTERN(AtenLeTensorOp,
    // mhlo::ComparisonDirection::LE);
    INSERT_BINARY_COMPARE_PATTERN(
        AtenLeScalarOp, mhlo::ComparisonDirection::LE);
    INSERT_BINARY_COMPARE_PATTERN(
        AtenLtTensorOp, mhlo::ComparisonDirection::LT);
    INSERT_BINARY_COMPARE_PATTERN(
        AtenLtScalarOp, mhlo::ComparisonDirection::LT);
#undef INSERT_BINARY_COMPARE_PATTERN

#define INSERT_BINARY_ADDSUB_PATTERN(AtenOp, MhloOp) \
  target.addIllegalOp<AtenOp>();                     \
  patterns.add<ConvertAtenAddSubOp<AtenOp, MhloOp>>(typeConverter, context);
    // INSERT_BINARY_ADDSUB_PATTERN(AtenAddTensorOp, mhlo::AddOp)
    // INSERT_BINARY_ADDSUB_PATTERN(AtenAddScalarOp, mhlo::AddOp)
    INSERT_BINARY_ADDSUB_PATTERN(AtenAddTensorOp, chlo::BroadcastAddOp)
    INSERT_BINARY_ADDSUB_PATTERN(AtenAddScalarOp, chlo::BroadcastAddOp)
    // INSERT_BINARY_ADDSUB_PATTERN(AtenSubTensorOp, mhlo::SubOp)
    // INSERT_BINARY_ADDSUB_PATTERN(AtenSubScalarOp, mhlo::SubOp)
    INSERT_BINARY_ADDSUB_PATTERN(AtenSubTensorOp, chlo::BroadcastSubOp)
    INSERT_BINARY_ADDSUB_PATTERN(AtenSubScalarOp, chlo::BroadcastSubOp)
#undef INSERT_BINARY_ADDSUB_PATTERN

#define INSERT_BINARY_MUL_PATTERN(AtenOp) \
  target.addIllegalOp<AtenOp>();          \
  patterns.add<ConvertAtenMulOp<AtenOp>>(typeConverter, context);
    INSERT_BINARY_MUL_PATTERN(AtenMulTensorOp);
    INSERT_BINARY_MUL_PATTERN(AtenMulScalarOp);
#undef INSERT_BINARY_MUL_PATTERN

#define INSERT_BINARY_DIV_PATTERN(AtenOp) \
  target.addIllegalOp<AtenOp>();          \
  patterns.add<ConvertAtenDivOp<AtenOp>>(typeConverter, context);
    INSERT_BINARY_DIV_PATTERN(AtenDivTensorOp)
    INSERT_BINARY_DIV_PATTERN(AtenDivTensorModeOp)
    INSERT_BINARY_DIV_PATTERN(AtenDivScalarOp)
#undef INSERT_BINARY_DIV_PATTERN

#define INSERT_CONSTANT_FILL_PATTERN(AtenOp, fillVal)       \
  target.addIllegalOp<AtenOp>();                            \
  patterns.add<ConvertAtenConstPatternOp<AtenOp, fillVal>>( \
      typeConverter, context);
    INSERT_CONSTANT_FILL_PATTERN(AtenOnesOp, 1);
    INSERT_CONSTANT_FILL_PATTERN(AtenZerosOp, 0);
#undef INSERT_CONSTANT_FILL_PATTERN

#define INSERT_FILL_SCALAR_PATTERN(AtenOp) \
  target.addIllegalOp<AtenOp>();           \
  patterns.add<ConvertAtenFillScalarOp<AtenOp>>(typeConverter, context);
    INSERT_FILL_SCALAR_PATTERN(ValsemVariantAtenFillScalarOp);
#undef INSERT_FILL_SCALAR_PATTERN

#define INSERT_MATMUL_ATENOP_PATTERN(AtenOp) \
  target.addIllegalOp<AtenOp>();             \
  patterns.add<ConvertAtenMatMulOp<AtenOp>>(typeConverter, context);
    INSERT_MATMUL_ATENOP_PATTERN(AtenMatmulOp);
#undef INSERT_MATMUL_ATEMOP_PATTERN

#define INSERT_MM_ATENOP_PATTERN(AtenOp) \
  target.addIllegalOp<AtenOp>();         \
  patterns.add<ConvertAtenMmOp<AtenOp>>(typeConverter, context);
    INSERT_MM_ATENOP_PATTERN(AtenMmOp);
    INSERT_MM_ATENOP_PATTERN(AtenBmmOp);
#undef INSERT_MM_ATEMOP_PATTERN

#define INSERT_LINEAR_ATENOP_PATTERN(AtenOp) \
  target.addIllegalOp<AtenOp>();             \
  patterns.add<ConvertAtenLinearOp<AtenOp>>(typeConverter, context);
    INSERT_LINEAR_ATENOP_PATTERN(AtenLinearOp);
#undef INSERT_LINEAR_ATEMOP_PATTERN

#define INSERT_ATENOP_PATTERN(AtenOp) \
  target.addIllegalOp<AtenOp>();      \
  patterns.add<ConvertAtenOp<AtenOp>>(typeConverter, context);
    INSERT_ATENOP_PATTERN(AtenBroadcastToOp);
    INSERT_ATENOP_PATTERN(AtenSigmoidOp);
    INSERT_ATENOP_PATTERN(AtenReluOp);
    INSERT_ATENOP_PATTERN(AtenRelu6Op);
    INSERT_ATENOP_PATTERN(AtenLeakyReluOp);
    INSERT_ATENOP_PATTERN(AtenSiluOp);
    INSERT_ATENOP_PATTERN(AtenGeluOp);
    INSERT_ATENOP_PATTERN(AtenSizeIntOp);
    INSERT_ATENOP_PATTERN(AtenTanhOp);
    // INSERT_ATENOP_PATTERN(AtenArgmaxOp);
    INSERT_ATENOP_PATTERN(AtenPowTensorScalarOp);
    INSERT_ATENOP_PATTERN(AtenRsubScalarOp);
    INSERT_ATENOP_PATTERN(ValueTensorLiteralOp);
    // INSERT_ATENOP_PATTERN(AtenReshapeOp);
    // INSERT_ATENOP_PATTERN(AtenFlattenUsingIntsOp);
    INSERT_ATENOP_PATTERN(AtenPermuteOp);
    INSERT_ATENOP_PATTERN(AtenTOp);
    INSERT_ATENOP_PATTERN(AtenTransposeIntOp);
    INSERT_ATENOP_PATTERN(AtenLog2Op);
    INSERT_ATENOP_PATTERN(AtenUnsqueezeOp);
    INSERT_ATENOP_PATTERN(AtenDropoutOp);
    INSERT_ATENOP_PATTERN(AtenNumelOp);
    INSERT_ATENOP_PATTERN(PrimNumToTensorScalarOp);
    INSERT_ATENOP_PATTERN(AtenTensorIntOp);
    INSERT_ATENOP_PATTERN(AtenSliceTensorOp);
    INSERT_ATENOP_PATTERN(AtenSqueezeOp);
    INSERT_ATENOP_PATTERN(AtenSqueezeDimOp);
    INSERT_ATENOP_PATTERN(AtenFlipOp);
    INSERT_ATENOP_PATTERN(AtenIndexSelectOp);
    INSERT_ATENOP_PATTERN(AtenRollOp);
<<<<<<< HEAD
    INSERT_ATENOP_PATTERN(ValsemVariantAtenUniformOp);
    INSERT_ATENOP_PATTERN(AtenMaxDimOp);
=======
    INSERT_ATENOP_PATTERN(TensorStaticInfoCastOp);
>>>>>>> e850f2a9
    // INSERT_ATENOP_PATTERN(AtenGeluBackwardOp);
#undef INSERT_ATENOP_PATTERN

#define INSERT_VIEW_OP_PATTERN(AtenOp) \
  target.addIllegalOp<AtenOp>();       \
  patterns.add<ConvertAtenViewOp<AtenOp>>(typeConverter, context);
    INSERT_VIEW_OP_PATTERN(AtenViewOp);
    INSERT_VIEW_OP_PATTERN(AtenReshapeOp);
#undef INSERT_VIEW_OP_PATTERN

#define INSERT_NDIMS_REDUCTION_OP_PATTERN(AtenOp, MhloOp)           \
  target.addIllegalOp<AtenOp>();                                    \
  patterns.add<ConvertAtenMultipleDimsReductionOp<AtenOp, MhloOp>>( \
      typeConverter, context);
    INSERT_NDIMS_REDUCTION_OP_PATTERN(AtenSumDimIntListOp, mhlo::AddOp)
#undef INSERT_NDIMS_REDUCTION_OP_PATTERN

#define INSERT_ONEDIM_REDUCTION_OP_PATTERN(AtenOp, MhloOp)    \
  target.addIllegalOp<AtenOp>();                              \
  patterns.add<ConvertAtenOneDimReductionOp<AtenOp, MhloOp>>( \
      typeConverter, context);
    INSERT_ONEDIM_REDUCTION_OP_PATTERN(AtenMeanDimOp, mhlo::AddOp)
    INSERT_ONEDIM_REDUCTION_OP_PATTERN(AtenAnyDimOp, mhlo::OrOp)
#undef INSERT_ONEDIM_REDUCTION_OP_PATTERN

#define INSERT_ALLDIMS_REDUCTION_OP_PATTERN(AtenOp, MhloOp)    \
  target.addIllegalOp<AtenOp>();                               \
  patterns.add<ConvertAtenAllDimsReductionOp<AtenOp, MhloOp>>( \
      typeConverter, context);
    INSERT_ALLDIMS_REDUCTION_OP_PATTERN(AtenAllOp, mhlo::AndOp)
    INSERT_ALLDIMS_REDUCTION_OP_PATTERN(AtenAnyOp, mhlo::OrOp)
    INSERT_ALLDIMS_REDUCTION_OP_PATTERN(AtenSumOp, mhlo::AddOp)
#undef INSERT_ALLDIMS_REDUCTION_OP_PATTERN
    if (failed(applyPartialConversion(
            getOperation(), target, std::move(patterns))))
      return signalPassFailure();
  }
};
} // namespace

std::unique_ptr<OperationPass<func::FuncOp>> mlir::torch::TorchConversion::
    createConvertTorchToMhloPass() {
  return std::make_unique<ConvertTorchToMhlo>();
}<|MERGE_RESOLUTION|>--- conflicted
+++ resolved
@@ -2692,12 +2692,8 @@
     INSERT_ATENOP_PATTERN(AtenFlipOp);
     INSERT_ATENOP_PATTERN(AtenIndexSelectOp);
     INSERT_ATENOP_PATTERN(AtenRollOp);
-<<<<<<< HEAD
     INSERT_ATENOP_PATTERN(ValsemVariantAtenUniformOp);
-    INSERT_ATENOP_PATTERN(AtenMaxDimOp);
-=======
     INSERT_ATENOP_PATTERN(TensorStaticInfoCastOp);
->>>>>>> e850f2a9
     // INSERT_ATENOP_PATTERN(AtenGeluBackwardOp);
 #undef INSERT_ATENOP_PATTERN
 
