// Copyright 2022 The BladeDISC Authors. All rights reserved.
// Licensed under the Apache License, Version 2.0 (the "License");
// you may not use this file except in compliance with the License.
// You may obtain a copy of the License at
// http://www.apache.org/licenses/LICENSE-2.0
// Unless required by applicable law or agreed to in writing, software
// distributed under the License is distributed on an "AS IS" BASIS,
// WITHOUT WARRANTIES OR CONDITIONS OF ANY KIND, either express or implied.
// See the License for the specific language governing permissions and
// limitations under the License.

//===----------------------------------------------------------------------===//
//
// Part of the LLVM Project, under the Apache License v2.0 with LLVM Exceptions.
// See https://llvm.org/LICENSE.txt for license information.
// SPDX-License-Identifier: Apache-2.0 WITH LLVM-exception
// Also available under a BSD-style license. See LICENSE.
//
//===----------------------------------------------------------------------===//

#include "torch-mlir/Conversion/TorchToMhlo/TorchToMhlo.h"
#include "torch-mlir/Conversion/TorchToMhlo/MhloLegalizeUtils.h"

#include <mlir-hlo/Dialect/mhlo/IR/chlo_ops.h> // from tf repo
#include <mlir-hlo/Dialect/mhlo/IR/hlo_ops.h> // from tf repo

#include "../PassDetail.h"
#include "mlir/Dialect/Arithmetic/IR/Arithmetic.h"
#include "mlir/Dialect/Tensor/IR/Tensor.h"
#include "mlir/Dialect/Traits.h"
#include "mlir/IR/Matchers.h"
#include "mlir/Transforms/DialectConversion.h"

#include "torch-mlir/Conversion/MhloPasses.h"
#include "torch-mlir/Dialect/Torch/IR/TorchOps.h"
#include "torch-mlir/Dialect/Torch/Utils/Utils.h"
#include "torch-mlir/Dialect/TorchConversion/IR/TorchConversionDialect.h"
#include "torch-mlir/Dialect/TorchConversion/IR/TorchConversionOps.h"
#include "torch-mlir/Dialect/TorchConversion/Transforms/BackendTypeConversion.h"

using namespace mlir;
using namespace mlir::torch;
using namespace mlir::torch::Torch;
using namespace mlir::torch::TorchConversion;

namespace {

// These legalizations are for unary ops with only for floating point datatypes.
// There is no supported quantized integer mode for these.
template <typename AtenOpT, typename MhloOpT>
class ConvertAtenUnaryFPOnlyOp : public OpConversionPattern<AtenOpT> {
 public:
  using OpConversionPattern<AtenOpT>::OpConversionPattern;
  using OpAdaptor = typename AtenOpT::Adaptor;
  LogicalResult matchAndRewrite(
      AtenOpT op,
      OpAdaptor adaptor,
      ConversionPatternRewriter& rewriter) const override {
    Value self = adaptor.self();
    auto selfTy = self.getType().cast<TensorType>();

    if (!selfTy)
      return op.emitError("Only Tensor types supported in MHLO");

    if (selfTy.getElementType().isa<mlir::FloatType>()) {
      rewriter.replaceOpWithNewOp<MhloOpT>(
          op,
          OpConversionPattern<AtenOpT>::getTypeConverter()->convertType(
              op.getType()),
          self);
      return success();
    } else {
      return op.emitError(
          "Only floating-point datatype legalization supported");
    }
  }
};

// These unary op legalizations are identical for floating-point
// or quantized types
template <typename AtenOpT, typename MhloOpT>
class ConvertAtenUnaryOp : public OpConversionPattern<AtenOpT> {
 public:
  using OpConversionPattern<AtenOpT>::OpConversionPattern;
  using OpAdaptor = typename AtenOpT::Adaptor;
  LogicalResult matchAndRewrite(
      AtenOpT op,
      OpAdaptor adaptor,
      ConversionPatternRewriter& rewriter) const override {
    rewriter.replaceOpWithNewOp<MhloOpT>(
        op,
        OpConversionPattern<AtenOpT>::getTypeConverter()->convertType(
            op.getType()),
        adaptor.self());
    return success();
  }
};

// These binary op legalizations are identical for floating-point
// or quantized types
template <typename AtenOpT, typename MhloOpT>
class ConvertAtenBinaryOp : public OpConversionPattern<AtenOpT> {
 public:
  using OpConversionPattern<AtenOpT>::OpConversionPattern;
  using OpAdaptor = typename AtenOpT::Adaptor;
  LogicalResult matchAndRewrite(
      AtenOpT op,
      OpAdaptor adaptor,
      ConversionPatternRewriter& rewriter) const override {
    Value lhs = adaptor.self();
    auto lhsTy = lhs.getType().cast<TensorType>();
    Value rhs = adaptor.other();
    auto rhsTy = rhs.getType().cast<TensorType>();

    if (!lhsTy || !rhsTy)
      return op.emitError("Only Tensor types supported in MHLO");

    auto lhsElemTy = lhsTy.getElementType();
    auto rhsElemTy = rhsTy.getElementType();

    if (lhsElemTy != rhsElemTy)
      return op.emitError("Add: input datatypes mismatched");

    rewriter.replaceOpWithNewOp<MhloOpT>(
        op,
        OpConversionPattern<AtenOpT>::getTypeConverter()->convertType(
            op.getType()),
        lhs,
        rhs);
    return success();
  }
};

template <typename T>
static bool isInValidRange(
    bool isFloat,
    const double& doubleValue,
    bool isInt,
    const int64_t& intValue) {
  if (isFloat) {
    // Do a round-trip check here instead of numeric limits due to
    // compiler warnings around double <-> int conversion.
    return (doubleValue == static_cast<double>(static_cast<T>(doubleValue)));
  } else {
    assert(isInt);
    return (intValue >= std::numeric_limits<T>::min()) &&
        (intValue <= std::numeric_limits<T>::max());
  }
  return true;
}

// Returns 1D 64-bit dense elements attribute with the given values.
inline mlir::DenseIntElementsAttr BuildI64ElementsAttr(
    mlir::OpBuilder& builder,
    const mlir::ArrayRef<int64_t>& values) {
  mlir::RankedTensorType ty = mlir::RankedTensorType::get(
      {static_cast<int64_t>(values.size())}, builder.getIntegerType(64));
  return mlir::DenseIntElementsAttr::get(ty, values);
}

inline SmallVector<int64_t, 4> RangeIndices(int64_t min, int64_t max) {
  SmallVector<int64_t, 4> range;
  for (int64_t k = min; k < max; ++k) {
    range.push_back(k);
  }
  return range;
}

// FIXME: This will eventually go into a Mhlo*Utils file.
LogicalResult torchScalarToMhloTensor(
    ConversionPatternRewriter& rewriter,
    Operation* op,
    Value torchScalarValue,
    Value& mhloTensor,
    Type dtype,
    llvm::ArrayRef<int64_t> dshape) {
  // Retrieve a const float or int value but create the out Tensor with dtype.
  double doubleValue;
  auto isFloat =
      matchPattern(torchScalarValue, m_TorchConstantFloat(&doubleValue));

  int64_t intValue;
  auto isInt = matchPattern(torchScalarValue, m_TorchConstantInt(&intValue));

  if (!isFloat && !isInt)
    return op->emitError("Unable to extract the scalar constant");

  if (dtype.isa<mlir::FloatType>()) {
    mhloTensor = mhlo::getConstTensor<float>(
                     rewriter, op, (isFloat ? doubleValue : intValue), dshape)
                     .getValue();
  } else if (auto intType = dtype.dyn_cast<mlir::IntegerType>()) {
    auto w = intType.getWidth();
    if (w != 32 && w != 64)
      return op->emitError("Unsupported integer type") << intType;

    if (w == 32) {
      if (!isInValidRange<int32_t>(isFloat, doubleValue, isInt, intValue)) {
        return op->emitError(
            "Supplied value of scalar constant exceeds limits "
            "of destination type");
      }
      int32_t d = isFloat ? static_cast<int32_t>(doubleValue)
                          : static_cast<int32_t>(intValue);
      mhloTensor =
          mhlo::getConstTensor<int32_t>(rewriter, op, {d}, dshape).getValue();
    } else if (w == 64) {
      if (!isInValidRange<int64_t>(isFloat, doubleValue, isInt, intValue)) {
        return op->emitError(
            "Supplied value of scalar constant exceeds limits "
            "of destination type");
      }
      int64_t d = (isFloat ? static_cast<int64_t>(doubleValue) : intValue);
      mhloTensor =
          mhlo::getConstTensor<int64_t>(rewriter, op, {d}, dshape).getValue();
    }
  } else
    return op->emitError("Usupported element type");

  return success();
}

LogicalResult torchAlphaToMhloTensor(
    ConversionPatternRewriter& rewriter,
    Operation* op,
    Value alphaScalar,
    Value& alphaTensor,
    Type dtype,
    bool checkForUnity) {
  if (succeeded(torchScalarToMhloTensor(
          rewriter, op, alphaScalar, alphaTensor, dtype, {})))
    return success();

  // `alpha` has not been specified.
  int64_t alphaValue;
  if (!matchPattern(alphaScalar, m_TorchConstantInt(&alphaValue)))
    return op->emitError(
        "Currently only scalar constants are supported for "
        "alpha in MHLO operation");
  // When no alpha has been specified, this must be 1.
  if (checkForUnity && alphaValue != 1)
    return op->emitError("Unsupported integer value for alpha");

  alphaTensor =
      mlir::mhlo::getMhloConstTensorSingleF32(rewriter, op, alphaValue);

  return success();
}

// These binary op legalizations are specific to add/sub which have an
// alpha multiplier.
template <typename AtenOpT, typename MhloOpT>
class ConvertAtenAddSubOp : public OpConversionPattern<AtenOpT> {
 public:
  using OpConversionPattern<AtenOpT>::OpConversionPattern;
  using OpAdaptor = typename AtenOpT::Adaptor;
  LogicalResult matchAndRewrite(
      AtenOpT op,
      OpAdaptor adaptor,
      ConversionPatternRewriter& rewriter) const override {
    Value lhs = adaptor.self();
    auto lhsType = lhs.getType().dyn_cast<TensorType>();
    Value rhs = adaptor.other();
    auto rhsType = rhs.getType().dyn_cast<TensorType>();

    if (!lhsType)
      return op.emitError("Only Tensor types supported in MHLO");

    if (auto lhsElemTy = lhsType.getElementType().dyn_cast<IntegerType>()) {
      if (lhsElemTy.getWidth() > 32)
        return op.emitError(
            "Integers with widths greater than 32 are not supported");
    }

    auto outType = OpConversionPattern<AtenOpT>::getTypeConverter()
                       ->convertType(op.getType())
                       .template cast<TensorType>();

    Type outElemTy = outType.getElementType();
    if (!outElemTy.isIntOrFloat()) {
      return op.emitError(
          "Only floating-point or integer datatype legalization supported");
    }

    Value rhsAsTensor;
    if (!rhsType) {
      if (failed(torchScalarToMhloTensor(
              rewriter, op, op.other(), rhsAsTensor, outElemTy, {})))
        return op.emitError(
            "Currently only scalar constants are supported for "
            "conversion in MHLO operation");
    }
    auto rhsTensor = rhsType ? rhs : rhsAsTensor;

    // Handle alpha.
    Value alphaTensor;
    if (failed(torchAlphaToMhloTensor(
            rewriter,
            op.getOperation(),
            op.alpha(),
            alphaTensor,
            outElemTy,
            /*checkForUnity=*/false))) {
      return op.emitError(
          "Currently only scalar constants are supported for "
          "alpha in conversion to MHLO operation");
    }

    auto mhlo_shape =
        mhlo::getMhloShapeOfTensor(rewriter, op.getOperation(), rhsTensor);
    auto broadcast_dims = DenseIntElementsAttr::get(
        RankedTensorType::get({0}, rewriter.getI64Type()), ArrayRef<int64_t>{});
    auto alpha_broadcast = rewriter
                               .create<mhlo::DynamicBroadcastInDimOp>(
                                   op.getLoc(),
                                   rhsTensor.getType(),
                                   alphaTensor,
                                   mhlo_shape,
                                   broadcast_dims)
                               .getResult();
    auto multTensor = rewriter.create<mhlo::MulOp>(
        op.getLoc(),
        rhsType ? rhsType : RankedTensorType::get({}, outElemTy),
        rhsTensor,
        alpha_broadcast);

    if (outElemTy.isa<mlir::FloatType>()) {
      if (lhsType.getElementType() != outElemTy)
        lhs = rewriter.create<mhlo::ConvertOp>(op.getLoc(), outType, lhs);

      rewriter.replaceOpWithNewOp<MhloOpT>(
          op, outType, lhs, multTensor, nullptr);

      return success();
    } else {
      return op.emitError(
          "Only floating-point datatype legalization supported");
    }
  }
}; // namespace

// Binary op legalizations for comparator ops.
template <typename AtenOpT, typename MhloOpT>
class ConvertAtenCompareOp : public OpConversionPattern<AtenOpT> {
 public:
  using OpConversionPattern<AtenOpT>::OpConversionPattern;
  using OpAdaptor = typename AtenOpT::Adaptor;
  LogicalResult matchAndRewrite(
      AtenOpT op,
      OpAdaptor adaptor,
      ConversionPatternRewriter& rewriter) const override {
    Value lhs = adaptor.self();
    auto lhsTy = lhs.getType().dyn_cast<TensorType>();
    Value rhs = adaptor.other();
    auto rhsTy = rhs.getType().dyn_cast<TensorType>();

    if (!lhsTy)
      return op.emitError("Only Tensor types supported in MHLO");

    auto lhsElemTy = lhsTy.getElementType();
    if (!lhsElemTy.isIntOrFloat())
      return op.emitError(
          "Only floating-point or integer datatype legalization supported");

    // For bitwise operators, only integer datatype legalization is supported
    if (lhsElemTy.isa<mlir::FloatType>() &&
        std::is_same<AtenOpT, AtenBitwiseAndTensorOp>()) {
      return op.emitError(
          "For bitwise operators, only integer datatype "
          "legalization is supported");
    }

    Value rhsAsTensor;
    if (!rhsTy) {
      if (failed(torchScalarToMhloTensor(
              rewriter, op, op.other(), rhsAsTensor, lhsElemTy, {})))
        return op.emitError(
            "Currently only scalar constants are supported for "
            "conversion in MHLO operation");
    }
    auto rhsTensor = rhsTy ? rhs : rhsAsTensor;
    // There is no Lesser operator in MHLO.
    auto swapLhsRhs =
        (std::is_same<AtenOpT, AtenLtTensorOp>() ||
         std::is_same<AtenOpT, AtenLtScalarOp>());

    auto resultOp = rewriter.create<MhloOpT>(
        op.getLoc(),
        OpConversionPattern<AtenOpT>::getTypeConverter()->convertType(
            op.getType()),
        (swapLhsRhs ? rhsTensor : lhs),
        (swapLhsRhs ? lhs : rhsTensor));

    // There is no NE operator in MHLO.
    if (std::is_same<AtenOpT, AtenNeTensorOp>() ||
        std::is_same<AtenOpT, AtenNeScalarOp>())
      rewriter.replaceOpWithNewOp<mhlo::NotOp>(
          op,
          OpConversionPattern<AtenOpT>::getTypeConverter()->convertType(
              op.getType()),
          resultOp.getResult());
    else
      rewriter.replaceOp(op, resultOp.getResult());

    return success();
  }
};

// Binary op legalizations for Mul variants.
template <typename AtenOpT>
class ConvertAtenMulOp : public OpConversionPattern<AtenOpT> {
 public:
  using OpConversionPattern<AtenOpT>::OpConversionPattern;
  using OpAdaptor = typename AtenOpT::Adaptor;
  LogicalResult matchAndRewrite(
      AtenOpT op,
      OpAdaptor adaptor,
      ConversionPatternRewriter& rewriter) const override {
    Value lhs = adaptor.self();
    auto lhsType = lhs.getType().dyn_cast<TensorType>();

    if (!lhsType)
      return op.emitError("Only Tensor types supported in MHLO");

    auto outType = OpConversionPattern<AtenOpT>::getTypeConverter()
                       ->convertType(op.getType())
                       .template cast<TensorType>();

    Type outElemTy = outType.getElementType();
    if (!outElemTy.isIntOrFloat())
      return op.emitError(
          "Only floating-point or integer datatype legalization supported");

    Value rhsTensor;
    if (std::is_same<AtenOpT, AtenSquareOp>()) {
      rhsTensor = lhs;
    } else {
      Value rhsAsTensor;
      Value rhs = adaptor.other();
      auto rhsType = rhs.getType().dyn_cast<TensorType>();
      if (!rhsType) {
        if (failed(torchScalarToMhloTensor(
                rewriter, op, op.other(), rhsAsTensor, outElemTy, {})))
          return op.emitError(
              "Currently only scalar constants are supported for "
              "conversion in MHLO operation");
      }
      rhsTensor = rhsType ? rhs : rhsAsTensor;
    }

    if (outElemTy.isa<mlir::FloatType>() ||
        outElemTy.isa<mlir::IntegerType>()) {
      if (lhsType.getElementType() != outElemTy)
        lhs = rewriter.create<mhlo::ConvertOp>(op.getLoc(), outType, lhs);

      rewriter.replaceOpWithNewOp<mhlo::MulOp>(
          op,
          OpConversionPattern<AtenOpT>::getTypeConverter()->convertType(
              op.getType()),
          lhs,
          rhsTensor);
      return success();
    } else {
      // Quantized multiplication may need to rescale inputs.
      return op.emitError(
          "Only floating-point or integer datatype "
          "legalization currently supported");
    }
  }
};

template <typename AtenOpT>
class ConvertAtenDivOp : public OpConversionPattern<AtenOpT> {
 public:
  using OpConversionPattern<AtenOpT>::OpConversionPattern;
  using OpAdaptor = typename AtenOpT::Adaptor;
  LogicalResult matchAndRewrite(
      AtenOpT op,
      OpAdaptor adaptor,
      ConversionPatternRewriter& rewriter) const override {
    Value lhs = adaptor.self();
    auto lhsTy = lhs.getType().dyn_cast<TensorType>();
    Value rhs = adaptor.other();
    auto rhsTy = rhs.getType().dyn_cast<TensorType>();

    if (!lhsTy)
      return op.emitError("Only Tensor types supported in MHLO");

    auto lhsElemTy = lhsTy.getElementType();
    if (!lhsElemTy.isIntOrFloat())
      return op.emitError(
          "Only floating-point or integer datatype legalization supported");

    Value rhsAsTensor;
    if (!rhsTy) {
      if (failed(torchScalarToMhloTensor(
              rewriter, op, op.other(), rhsAsTensor, lhsElemTy, {})))
        return op.emitError(
            "Currently only scalar constants are supported for "
            "conversion in MHLO operation");
    }
    auto rhsTensor = rhsTy ? rhs : rhsAsTensor;

    rewriter.replaceOpWithNewOp<chlo::BroadcastDivOp>(
        op,
        OpConversionPattern<AtenOpT>::getTypeConverter()->convertType(
            op.getType()),
        lhs,
        rhsTensor,
        nullptr);
    return success();
  }
};

// This defines a template to construct ops whose legalizations are
// specialized.
template <typename AtenOpT>
class ConvertAtenOp : public OpConversionPattern<AtenOpT> {
 public:
  using OpConversionPattern<AtenOpT>::OpConversionPattern;
  using OpAdaptor = typename AtenOpT::Adaptor;
  LogicalResult matchAndRewrite(
      AtenOpT op,
      OpAdaptor adaptor,
      ConversionPatternRewriter& rewriter) const override;
};

template <>
LogicalResult ConvertAtenOp<AtenTanhOp>::matchAndRewrite(
    AtenTanhOp op,
    OpAdaptor adaptor,
    ConversionPatternRewriter& rewriter) const {
  Value self = adaptor.self();
  auto selfTy = self.getType().cast<TensorType>();
  if (selfTy && selfTy.getElementType().isa<mlir::FloatType>()) {
    rewriter.replaceOpWithNewOp<mhlo::TanhOp>(
        op, getTypeConverter()->convertType(op.getType()), self);
    return success();
  } else {
    // Sigmoid legalization in MHLO for quantized element-type uses
    // specialized mhlo.table construct.
    return op.emitError(
        "Only floating-point datatype legalization currently supported");
  }
}

// Convert a Aten::Relu to HLO
// Relu(x) = 0 if x < 0 else x
template <>
LogicalResult ConvertAtenOp<AtenReluOp>::matchAndRewrite(
    AtenReluOp op,
    OpAdaptor adaptor,
    ConversionPatternRewriter& rewriter) const {
  Location loc = op.getLoc();
  Value input = adaptor.self();
  auto inputTy = input.getType().cast<TensorType>();
  Value zero = chlo::getConstantLike(rewriter, loc, 0.0, input);
  Value compareGtZero = rewriter.create<mhlo::CompareOp>(
      loc, input, zero, mhlo::ComparisonDirection::GT);
  rewriter.replaceOpWithNewOp<mhlo::SelectOp>(
      op, inputTy, compareGtZero, input, zero);
  return success();
}

<<<<<<< HEAD
// Convert a Aten::LeakyRelu to HLO
// LeakyRelu(x) = max(0, x) + negative_slop * min(0, x)
template <>
LogicalResult ConvertAtenOp<AtenLeakyReluOp>::matchAndRewrite(
    AtenLeakyReluOp op,
    OpAdaptor adaptor,
    ConversionPatternRewriter& rewriter) const {
  Location loc = op.getLoc();
  Value input = adaptor.self();
  Value negativeSlope = op.negative_slope();
  auto inputTy = input.getType().cast<TensorType>();

  double scaleValue;
  if (!matchPattern(negativeSlope, m_TorchConstantFloat(&scaleValue)))
    return op->emitError(
        "Currently only scalar constants are supported for "
        "negative_slope in MHLO operation");

  Value zeroVal = chlo::getConstantLike(rewriter, loc, 0.0, input);
  Value scaleVal = chlo::getConstantLike(rewriter, loc, scaleValue, input);

  Value leakyActivationVal = rewriter.create<mhlo::MulOp>(
      loc, getTypeConverter()->convertType(op.getType()), input, scaleVal);

  Value compareGtZero = rewriter.create<mhlo::CompareOp>(
      loc, input, zeroVal, mhlo::ComparisonDirection::GT);

  rewriter.replaceOpWithNewOp<mhlo::SelectOp>(
      op, inputTy, compareGtZero, input, leakyActivationVal);
  return success();
}

// Convert a Aten::Sigmoid to HLO
// Sigmoid(x) = 1.0 / (1.0 + exp(x))
=======
>>>>>>> abed29f5
template <>
LogicalResult ConvertAtenOp<AtenSigmoidOp>::matchAndRewrite(
    AtenSigmoidOp op,
    OpAdaptor adaptor,
    ConversionPatternRewriter& rewriter) const {
  Location loc = op.getLoc();
  Value self = adaptor.self();
  auto selfTy = self.getType().cast<TensorType>();
  Value one = chlo::getConstantLike(rewriter, loc, 1.0, self);
  Value negVal = rewriter.create<mhlo::NegOp>(loc, self);
  Value expVal = rewriter.create<mhlo::ExpOp>(loc, negVal);
  Value addVal = rewriter.create<mhlo::AddOp>(loc, expVal, one);
  rewriter.replaceOpWithNewOp<mhlo::DivOp>(op, one, addVal);
  return success();
}

// Convert a Aten::SiLu to HLO
// SiLu(x) = x * Sigmoid(x)
template <>
LogicalResult ConvertAtenOp<AtenSiluOp>::matchAndRewrite(
    AtenSiluOp op,
    OpAdaptor adaptor,
    ConversionPatternRewriter& rewriter) const {
  Location loc = op.getLoc();
  Value input = adaptor.self();
  auto inputTy = input.getType().cast<TensorType>();
  Value sigmoid = rewriter.create<AtenSigmoidOp>(loc, inputTy, input);
  rewriter.replaceOpWithNewOp<mhlo::MulOp>(op, input, sigmoid);
  return success();
}

using ReductionConvFunc = llvm::Optional<Value> (*)(
    PatternRewriter&,
    Operation*,
    RankedTensorType,
    Value,
    ElementsAttr,
    bool);

// They all constitute a common form invoking the appropriate
// converion function in MhloLegalizeCommon.cpp
template <typename AtenOpT, ReductionConvFunc ConversionFuncT>
class ConvertAtenReductionOp : public OpConversionPattern<AtenOpT> {
 public:
  using OpConversionPattern<AtenOpT>::OpConversionPattern;
  using OpAdaptor = typename AtenOpT::Adaptor;

  // Each variant must implement corresponding parameter parsing options
  virtual LogicalResult readReduceDimsAndKeepDims(
      AtenOpT op,
      OpAdaptor adaptor,
      ConversionPatternRewriter& rewriter,
      ElementsAttr& reduceDimsAttr,
      bool& keepDims) const {
    return rewriter.notifyMatchFailure(
        op, "Unimplemented reduce_dims and keep_dims parsing function");
  }

  // Common rewriter for all reduction ops, calls the specific implementation of
  // readReduceDimsAndKeepDims() needed for the op variant.
  LogicalResult matchAndRewrite(
      AtenOpT op,
      OpAdaptor adaptor,
      ConversionPatternRewriter& rewriter) const override {
    Value self = adaptor.self();
    auto selfTy = self.getType().cast<TensorType>();

    if (!selfTy)
      return op.emitError("Only Tensor types supported in MHLO");

    auto outputTy = OpConversionPattern<AtenOpT>::getTypeConverter()
                        ->convertType(op.getType())
                        .template cast<RankedTensorType>();
    if (!outputTy)
      return op.emitError(
          "Only ranked tensor type outputs permitted for reduce_mean");

    ElementsAttr reduceDimsAttr;
    bool keepDims;

    if (failed(readReduceDimsAndKeepDims(
            op, adaptor, rewriter, reduceDimsAttr, keepDims)))
      return failure();

    llvm::Optional<Value> result =
        ConversionFuncT(rewriter, op, outputTy, self, reduceDimsAttr, keepDims);

    if (!result)
      return failure();

    // TBD - support dtype casting.

    rewriter.replaceOp(op, {result.getValue()});

    return success();
  }
};

// This reduction op legalization template handles op variants that have
// explicit reduce_dims dimensions (provided as a list) and keep_dims
// parameters.
template <typename AtenOpT, ReductionConvFunc ConversionFuncT>
class ConvertAtenMultipleDimsReductionOp
    : public ConvertAtenReductionOp<AtenOpT, ConversionFuncT> {
  using ConvertAtenReductionOp<AtenOpT, ConversionFuncT>::
      ConvertAtenReductionOp;
  using OpAdaptor = typename AtenOpT::Adaptor;
  LogicalResult readReduceDimsAndKeepDims(
      AtenOpT op,
      OpAdaptor adaptor,
      ConversionPatternRewriter& rewriter,
      ElementsAttr& reduceDimsAttr,
      bool& keepDims) const override {
    SmallVector<int64_t, 4> reduceDims;
    if (!matchPattern(op.dim(), m_TorchConstantIntList(reduceDims)))
      return rewriter.notifyMatchFailure(
          op, "non-const dim parameter unsupported");
    int64_t N = reduceDims.size();
    auto reduceDimsType = RankedTensorType::get({N}, rewriter.getI64Type());
    reduceDimsAttr = DenseIntElementsAttr::get(
        reduceDimsType, llvm::makeArrayRef(reduceDims));

    keepDims = false;
    if (!matchPattern(op.keepdim(), m_TorchConstantBool(&keepDims)))
      return rewriter.notifyMatchFailure(
          op, "non-const keepdim parameter unsupported");

    return success();
  }
};

// This reduction op legalization template handles op variants that reduce in
// only one explicit dim which is provided as a number (rather than a list), and
// a keep_dims parameter.
template <typename AtenOpT, ReductionConvFunc ConversionFuncT>
class ConvertAtenOneDimReductionOp
    : public ConvertAtenReductionOp<AtenOpT, ConversionFuncT> {
  using ConvertAtenReductionOp<AtenOpT, ConversionFuncT>::
      ConvertAtenReductionOp;
  using OpAdaptor = typename AtenOpT::Adaptor;
  LogicalResult readReduceDimsAndKeepDims(
      AtenOpT op,
      OpAdaptor adaptor,
      ConversionPatternRewriter& rewriter,
      ElementsAttr& reduceDimsAttr,
      bool& keepDims) const override {
    int64_t reduceDim;
    if (!matchPattern(op.dim(), m_TorchConstantInt(&reduceDim)))
      return rewriter.notifyMatchFailure(
          op, "non-const dim parameter unsupported");
    auto reduceDimsType = RankedTensorType::get({1}, rewriter.getI64Type());
    reduceDimsAttr = DenseIntElementsAttr::get(
        reduceDimsType, llvm::makeArrayRef({reduceDim}));

    keepDims = false;
    if (!matchPattern(op.keepdim(), m_TorchConstantBool(&keepDims)))
      return rewriter.notifyMatchFailure(
          op, "non-const keepdim parameter unsupported");

    return success();
  }
};

// This reduction op legalization template handles op variants that reduce all
// dims does not keep dims.
template <typename AtenOpT, ReductionConvFunc ConversionFuncT>
class ConvertAtenAllDimsReductionOp
    : public ConvertAtenReductionOp<AtenOpT, ConversionFuncT> {
 public:
  using ConvertAtenReductionOp<AtenOpT, ConversionFuncT>::
      ConvertAtenReductionOp;
  using OpAdaptor = typename AtenOpT::Adaptor;
  LogicalResult readReduceDimsAndKeepDims(
      AtenOpT op,
      OpAdaptor adaptor,
      ConversionPatternRewriter& rewriter,
      ElementsAttr& reduceDimsAttr,
      bool& keepDims) const override {
    auto self = adaptor.self();
    auto selfTy = self.getType().template cast<RankedTensorType>();

    // Select all dims to reduce
    SmallVector<int64_t, 4> reduceDims;
    for (int64_t i = 0; i < selfTy.getRank(); i++)
      reduceDims.push_back(i);
    int64_t N = selfTy.getRank();
    auto reduceDimsType = RankedTensorType::get({N}, rewriter.getI64Type());
    reduceDimsAttr = DenseIntElementsAttr::get(
        reduceDimsType, llvm::makeArrayRef(reduceDims));
    keepDims = false;

    return success();
  }
};

template <>
LogicalResult ConvertAtenOp<AtenPowTensorScalarOp>::matchAndRewrite(
    AtenPowTensorScalarOp op,
    OpAdaptor adaptor,
    ConversionPatternRewriter& rewriter) const {
  Value self = adaptor.self();
  auto selfTy = self.getType().template cast<RankedTensorType>();

  if (!selfTy)
    return op.emitError("Only ranked tensor types supported in MHLO Pow");

  if (!selfTy.getElementType().isa<mlir::FloatType>())
    return op.emitError("Only floating-point datatype legalization supported");

  Value expTensor;
  Value expScalar = op.exponent();
  if (failed(torchScalarToMhloTensor(
          rewriter, op, expScalar, expTensor, selfTy.getElementType(), {})))
    return op.emitError(
        "Currently only scalar constants are supported for "
        "conversion in MHLO Pow operation");

  rewriter.replaceOpWithNewOp<mhlo::PowOp>(
      op, getTypeConverter()->convertType(op.getType()), self, expTensor);

  return success();
}

template <>
LogicalResult ConvertAtenOp<AtenRsubScalarOp>::matchAndRewrite(
    AtenRsubScalarOp op,
    OpAdaptor adaptor,
    ConversionPatternRewriter& rewriter) const {
  auto self = adaptor.self();
  auto otherScalar = op.other();
  auto alphaScalar = op.alpha();

  auto selfTy = self.getType().template cast<RankedTensorType>();
  if (!selfTy)
    return op.emitError("Only ranked tensor types supported in MHLO Rsub");

  if (!selfTy.getElementType().isa<mlir::FloatType>())
    return op.emitError("Only floating-point datatype legalization supported");

  Value otherTensor, alphaTensor;

  if (failed(torchScalarToMhloTensor(
          rewriter, op, otherScalar, otherTensor, selfTy.getElementType(), {})))
    return op.emitError(
        "Currently only scalar constants are supported for "
        "conversion in MHLO Rsub operation");

  if (failed(torchAlphaToMhloTensor(
          rewriter,
          op.getOperation(),
          alphaScalar,
          alphaTensor,
          selfTy.getElementType(),
          /*checkForUnity=*/true)))
    return failure();

  auto multTensor = rewriter.create<mhlo::MulOp>(
      op->getLoc(),
      getTypeConverter()->convertType(op.getType()),
      self,
      alphaTensor);

  rewriter.replaceOpWithNewOp<mhlo::SubOp>(
      op,
      getTypeConverter()->convertType(op.getType()),
      otherTensor,
      multTensor);

  return success();
}

// Torch constants are converted to mhlo.const .
template <>
LogicalResult ConvertAtenOp<ValueTensorLiteralOp>::matchAndRewrite(
    ValueTensorLiteralOp op,
    OpAdaptor adaptor,
    ConversionPatternRewriter& rewriter) const {
  auto outputTy = getTypeConverter()
                      ->convertType(op.getType())
                      .template cast<RankedTensorType>();
  rewriter.replaceOpWithNewOp<mhlo::ConstOp>(op, outputTy, adaptor.value());

  return success();
}

template <>
LogicalResult ConvertAtenOp<AtenLog2Op>::matchAndRewrite(
    AtenLog2Op op,
    OpAdaptor adaptor,
    ConversionPatternRewriter& rewriter) const {
  // Not a tensor type.
  auto selfType = adaptor.self().getType().dyn_cast<TensorType>();
  if (!selfType)
    return op.emitError("Only tensor types are currently supported");

  // Constant value of ln2.
  SmallVector<int64_t> ln2Shape(selfType.getRank(), 1);
  auto ln2Op =
      mhlo::getConstTensor<float>(rewriter, op, {0.69314718056}, ln2Shape)
          .getValue();
  auto one =
      mhlo::getConstTensor<float>(rewriter, op.getOperation(), {1.0}, {1})
          .getValue();
  auto rcpOp =
      rewriter.create<mhlo::DivOp>(op.getLoc(), ln2Op.getType(), one, ln2Op);

  auto outType = getTypeConverter()->convertType(op.getType());
  auto logOp =
      rewriter.create<mhlo::LogOp>(op.getLoc(), outType, adaptor.self());
  rewriter.replaceOpWithNewOp<mhlo::MulOp>(op, outType, logOp, rcpOp);

  return success();
}

template <>
LogicalResult ConvertAtenOp<AtenSizeIntOp>::matchAndRewrite(
    AtenSizeIntOp op,
    OpAdaptor adaptor,
    ConversionPatternRewriter& rewriter) const {
  // Not a tensor type.
  auto selfType = adaptor.self().getType().dyn_cast<TensorType>();
  if (!selfType)
    return op.emitError("Only tensor types are currently supported");
  auto dim = rewriter.create<arith::IndexCastOp>(
      op.getLoc(), rewriter.getIndexType(), adaptor.dim());
  auto dimSize = rewriter.create<tensor::DimOp>(
      op.getLoc(), rewriter.getIndexType(), adaptor.self(), dim);

  rewriter.replaceOpWithNewOp<arith::IndexCastOp>(
      op, getTypeConverter()->convertType(op.getType()), dimSize);

  return success();
}

template <>
LogicalResult ConvertAtenOp<AtenDropoutOp>::matchAndRewrite(
    AtenDropoutOp op,
    OpAdaptor adaptor,
    ConversionPatternRewriter& rewriter) const {
  // Not a tensor type.
  auto selfType = adaptor.input().getType().dyn_cast<TensorType>();
  if (!selfType)
    return op.emitError("Only tensor types are currently supported");

  // FIXME: train and p are not handled.

  bool train;
  if (!matchPattern(op.train(), m_TorchConstantBool(&train)))
    op.emitError("train must be a Scalar constant");

  if (train)
    op.emitError("train must be false");

  rewriter.replaceOpWithNewOp<mhlo::ConvertOp>(
      op, getTypeConverter()->convertType(op.getType()), adaptor.input());

  return success();
}

template <>
LogicalResult ConvertAtenOp<AtenViewOp>::matchAndRewrite(
    AtenViewOp op,
    OpAdaptor adaptor,
    ConversionPatternRewriter& rewriter) const {
  // Not a tensor type.
  auto selfType = adaptor.self().getType().dyn_cast<TensorType>();
  if (!selfType)
    return op.emitError("Only tensor types are currently supported");

  SmallVector<Value> dimsSize;
  if (!getListConstructElements(adaptor.size(), dimsSize)) {
    return op.emitError("Dims size must be a list of Scalar");
  }

  auto loc = op.getLoc();
  auto rankType = selfType.dyn_cast<RankedTensorType>();
  auto newRank = dimsSize.size();
  for (size_t d = 0; d < newRank; ++d) {
    auto dsize = dimsSize[d];
    int64_t dval;
    if (matchPattern(dsize, m_TorchConstantInt(&dval)) && dval == -1) {
      return op.emitError("The size cannot be set to -1.");
    } else {
      dsize = rewriter.create<ToI64Op>(loc, dsize).getResult();
      dsize = rewriter.create<mlir::arith::IndexCastOp>(
          loc, rewriter.getIndexType(), dsize);
    }
    dsize = rewriter.create<mlir::arith::IndexCastOp>(
        loc, rewriter.getI32Type(), dsize);
    dimsSize[d] = dsize;
  }

  auto mhloShape = rewriter.create<mlir::tensor::FromElementsOp>(loc, dimsSize);

  rewriter.replaceOpWithNewOp<mhlo::DynamicReshapeOp>(
      op,
      getTypeConverter()->convertType(op.getType()),
      adaptor.self(),
      mhloShape);

  return success();
}

// Ref: https://pytorch.org/docs/stable/generated/torch.Tensor.expand.html
// aten.broadcast_to has similar semantics with torch.expand
template <>
LogicalResult ConvertAtenOp<AtenBroadcastToOp>::matchAndRewrite(
    AtenBroadcastToOp op,
    OpAdaptor adaptor,
    ConversionPatternRewriter& rewriter) const {
  // Not a tensor type.
  //
  auto selfType = adaptor.self().getType().dyn_cast<TensorType>();
  if (!selfType)
    return op.emitError("Only tensor types are currently supported");

  SmallVector<Value> dimsSize;
  if (!getListConstructElements(adaptor.size(), dimsSize)) {
    return op.emitError("Dims size must be a list of Scalar");
  }

  auto loc = op.getLoc();
  auto rankType = selfType.dyn_cast<RankedTensorType>();
  auto selfRank = rankType ? rankType.getRank() : 0;
  auto newRank = dimsSize.size();
  auto leadingRank = newRank - selfRank;
  for (size_t d = 0; d < newRank; ++d) {
    // !torch.int
    auto dsize = dimsSize[d];
    int64_t dval;
    if (matchPattern(dsize, m_TorchConstantInt(&dval)) && dval == -1) {
      if (d < leadingRank) {
        return op.emitError(
            "Ref: https://pytorch.org/docs/stable/generated/torch.Tensor.expand.html."
            "For the new leading dimensions, the size cannot be set to -1.");
      } else {
        // Passing -1 as the size for a dimension means not changing the size
        // of that dimension.
        //
        // tensor.dim %self -> index
        dsize = rewriter.create<tensor::DimOp>(
            loc, adaptor.self(), d - leadingRank);
      }
    } else {
      // !torch.int -> i64
      dsize = rewriter.create<ToI64Op>(loc, dsize).getResult();
      // i64 -> index
      dsize = rewriter.create<mlir::arith::IndexCastOp>(
          loc, rewriter.getIndexType(), dsize);
    }
    // index -> i32
    dsize = rewriter.create<mlir::arith::IndexCastOp>(
        loc, rewriter.getI32Type(), dsize);
    dimsSize[d] = dsize;
  }

  auto mhloShape = rewriter.create<mlir::tensor::FromElementsOp>(loc, dimsSize);
  auto broadcastDims =
      BuildI64ElementsAttr(rewriter, RangeIndices(leadingRank, newRank));
  rewriter.replaceOpWithNewOp<mhlo::DynamicBroadcastInDimOp>(
      op,
      getTypeConverter()->convertType(op.getType()),
      adaptor.self(),
      mhloShape,
      broadcastDims);
  return success();
}

template <typename AtenOpT, typename MhloOpT>
class ConvertAtenPoolingBaseOp : public OpConversionPattern<AtenOpT> {
 public:
  using OpConversionPattern<AtenOpT>::OpConversionPattern;
  using OpAdaptor = typename AtenOpT::Adaptor;

  // Different pooling variants need to process inputs differently, e.g.
  // adaptive pooling generates the kernel size rather than receive it. This
  // function also transposes inputs.
  virtual LogicalResult processInputs(
      AtenOpT op,
      OpAdaptor adaptor,
      ConversionPatternRewriter& rewriter,
      Value& input,
      ArrayAttr& kernel,
      ArrayAttr& stride,
      ArrayAttr& pad,
      Type& outputTy) const {
    return rewriter.notifyMatchFailure(
        op, "Unimplemented pooling input parsing function");
  }

  int64_t getOutputDim(
      int64_t inputDim,
      int64_t kernelDim,
      int64_t stride,
      int64_t padBefore,
      int64_t padAfter,
      int64_t dilation) const {
    if (inputDim == ShapedType::kDynamicSize) {
      return ShapedType::kDynamicSize;
    } else {
      return (
          (inputDim + padBefore + padAfter - dilation * (kernelDim - 1) - 1) /
              stride +
          1);
    }
  }

  // Apply the transposeDims vector on input to generate a transposed form.
  Value transposeTensor(
      AtenOpT op,
      ConversionPatternRewriter& rewriter,
      Value input,
      ArrayRef<int32_t> transposeDims) const {
    auto inputTy = input.getType().template cast<RankedTensorType>();
    auto inputElemTy = inputTy.getElementType();
    auto inputShape = inputTy.getShape();
    auto inputRank = inputTy.getRank();

    llvm::Optional<Value> transposeDimsConst = mhlo::getConstTensor<int32_t>(
        rewriter,
        op,
        /*vec=*/transposeDims,
        /*shape=*/{static_cast<int32_t>(inputRank)});

    SmallVector<int64_t> transposedInputShape;
    for (auto& dim : transposeDims)
      transposedInputShape.push_back(inputShape[dim]);
    auto transposedInputType =
        RankedTensorType::get(transposedInputShape, inputElemTy);
    return rewriter
        .create<mhlo::TransposeOp>(
            op->getLoc(),
            transposedInputType,
            input,
            transposeDimsConst.getValue())
        .getResult();
  }

  Value transposePoolingInputToHwc(
      AtenOpT op,
      ConversionPatternRewriter& rewriter,
      Value input) const {
    auto inputRank =
        input.getType().template cast<RankedTensorType>().getRank();

    SmallVector<int32_t> nchwToNhwc4DTransposeDims({0, 2, 3, 1});
    SmallVector<int32_t> chwToHwc3DTransposeDims({1, 2, 0});

    return transposeTensor(
        op,
        rewriter,
        input,
        inputRank == 3 ? chwToHwc3DTransposeDims : nchwToNhwc4DTransposeDims);
  }

  Value transposePoolingOutputToChw(
      AtenOpT op,
      ConversionPatternRewriter& rewriter,
      Value input) const {
    auto inputTy = input.getType().template cast<RankedTensorType>();
    auto inputRank = inputTy.getRank();

    SmallVector<int32_t> nhwcToNchw4DTransposeDims({0, 3, 1, 2});
    SmallVector<int32_t> hwcToChw3DTransposeDims({2, 0, 1});

    return transposeTensor(
        op,
        rewriter,
        input,
        inputRank == 3 ? hwcToChw3DTransposeDims : nhwcToNchw4DTransposeDims);
  }

  LogicalResult matchAndRewrite(
      AtenOpT op,
      OpAdaptor adaptor,
      ConversionPatternRewriter& rewriter) const override {
    Value input;
    ArrayAttr kernel, stride, pad;
    Type outputTy;

    // Attempts to read input and kernel parameters, or synthesize them in the
    // case of adaptive pooling. Also performs input CHW->HWC transpose.
    if (failed(processInputs(
            op, adaptor, rewriter, input, kernel, stride, pad, outputTy)))
      return op.emitError("Failed to process inputs for pooling");

    auto pooledOutput =
        rewriter
            .create<MhloOpT>(op->getLoc(), outputTy, input, kernel, stride, pad)
            .getResult();

    auto transposedOutput =
        ConvertAtenPoolingBaseOp<AtenOpT, MhloOpT>::transposePoolingOutputToChw(
            op, rewriter, pooledOutput);

    rewriter.replaceOpWithNewOp<mhlo::ConvertOp>(
        op,
        OpConversionPattern<AtenOpT>::getTypeConverter()->convertType(
            op.getType()),
        transposedOutput);

    return success();
  }
};

template <typename AtenOpT, typename MhloOpT>
class ConvertAtenAdaptivePoolingOp
    : public ConvertAtenPoolingBaseOp<AtenOpT, MhloOpT> {
 public:
  using ConvertAtenPoolingBaseOp<AtenOpT, MhloOpT>::ConvertAtenPoolingBaseOp;
  using OpAdaptor = typename AtenOpT::Adaptor;
  LogicalResult processInputs(
      AtenOpT op,
      OpAdaptor adaptor,
      ConversionPatternRewriter& rewriter,
      Value& input,
      ArrayAttr& kernel,
      ArrayAttr& stride,
      ArrayAttr& pad,
      Type& outputTy) const override {
    auto inputXchw = adaptor.self();
    auto inputTy = inputXchw.getType().template cast<RankedTensorType>();
    if (!inputTy)
      return op.emitError("Adaptive avgpool requires ranked tensor input");

    auto inputShape = inputTy.getShape();
    auto inputRank = inputTy.getRank();
    auto inputElemTy = inputTy.getElementType();

    // Rank sanity check.
    if (inputTy.getRank() != 4 && inputRank != 3)
      return op.emitError("NCHW->NHWC transpose requires 3D or 4D tensor");

    int64_t inputHDim = inputShape[inputRank - 2];
    int64_t inputWDim = inputShape[inputRank - 1];

    SmallVector<int64_t> outputSize;
    if (!matchPattern(op.output_size(), m_TorchConstantIntList(outputSize)))
      return rewriter.notifyMatchFailure(
          op, "Non-const output_size for adaptive pooling unsupported.");

    SmallVector<int64_t> kernelDims;
    int64_t outputHDim, outputWDim;
    if (outputSize.size() == 1) {
      outputHDim = outputWDim = outputSize[0];
    } else {
      if (outputSize.size() != 2)
        return op.emitError(
            "Adaptive avgpool output_size not 1 or 2 elements.");

      // Assumes 'None' (e.g. output_size=(None, 5) ) is expressed as <=0.
      outputHDim =
          (outputSize[0] <= 0) ? inputShape[inputRank - 2] : outputSize[0];
      outputWDim =
          (outputSize[1] <= 0) ? inputShape[inputRank - 1] : outputSize[1];
    }

    // In adaptive pooling,
    // stride = inputDim // outputDim
    // kernel = inputDim - (outputDim-1)* stride
    // pad = 0, dilation = 1

    int64_t strideH = inputShape[inputRank - 2] / outputHDim;
    int64_t strideW = inputShape[inputRank - 1] / outputWDim;

    kernelDims.push_back(inputHDim - (outputHDim - 1) * strideH);
    kernelDims.push_back(inputWDim - (outputWDim - 1) * strideW);

    SmallVector<int64_t> outputShape;
    if (inputRank > 3)
      outputShape.push_back(inputShape[0]);
    outputShape.push_back(outputHDim);
    outputShape.push_back(outputWDim);
    outputShape.push_back(inputShape[inputRank - 3]);

    // Transpose to xHWC
    input =
        ConvertAtenPoolingBaseOp<AtenOpT, MhloOpT>::transposePoolingInputToHwc(
            op, rewriter, inputXchw);
    kernel = rewriter.getI64ArrayAttr(kernelDims);
    stride = rewriter.getI64ArrayAttr({strideH, strideW});
    // Adaptive pooling does unit dilation and zero pad.
    pad = rewriter.getI64ArrayAttr({0, 0, 0, 0});
    outputTy = RankedTensorType::get(outputShape, inputElemTy);

    return success();
  }
};

template <typename AtenOpT, typename MhloOpT>
class ConvertAtenPoolingOp : public ConvertAtenPoolingBaseOp<AtenOpT, MhloOpT> {
 public:
  using ConvertAtenPoolingBaseOp<AtenOpT, MhloOpT>::ConvertAtenPoolingBaseOp;
  using OpAdaptor = typename AtenOpT::Adaptor;
  LogicalResult processInputs(
      AtenOpT op,
      OpAdaptor adaptor,
      ConversionPatternRewriter& rewriter,
      Value& input,
      ArrayAttr& kernel,
      ArrayAttr& stride,
      ArrayAttr& pad,
      Type& outputTy) const override {
    auto inputXchw = adaptor.self();
    auto inputTy = inputXchw.getType().template cast<RankedTensorType>();
    if (!inputTy)
      return op.emitError("Adaptive avgpool requires ranked tensor input");

    auto inputShape = inputTy.getShape();
    auto inputRank = inputTy.getRank();
    auto inputElemTy = inputTy.getElementType();

    // Rank sanity check.
    if (inputTy.getRank() != 4 && inputRank != 3)
      return op.emitError("NCHW->NHWC transpose requires 3D or 4D tensor");

    // Transpose to xHWC
    input =
        ConvertAtenPoolingBaseOp<AtenOpT, MhloOpT>::transposePoolingInputToHwc(
            op, rewriter, inputXchw);

    SmallVector<int64_t> kernelSize;
    if (!matchPattern(op.kernel_size(), m_TorchConstantIntList(kernelSize)))
      return rewriter.notifyMatchFailure(
          op, "Non-const kernel_size for adaptive pooling unsupported.");
    kernel = rewriter.getI64ArrayAttr(kernelSize);

    SmallVector<int64_t> strideArray;
    if (!matchPattern(op.stride(), m_TorchConstantIntList(strideArray)))
      return rewriter.notifyMatchFailure(
          op, "Non-const stride for adaptive pooling unsupported.");
    stride = rewriter.getI64ArrayAttr(strideArray);

    SmallVector<int64_t> padArray;
    if (!matchPattern(op.padding(), m_TorchConstantIntList(padArray)))
      return rewriter.notifyMatchFailure(
          op, "Non-const pad for adaptive pooling unsupported.");
    pad = rewriter.getI64ArrayAttr(
        {padArray[0], padArray[0], padArray[1], padArray[1]});

    SmallVector<int64_t> dilationArray;
    if (!matchPattern(op.dilation(), m_TorchConstantIntList(dilationArray)))
      return rewriter.notifyMatchFailure(
          op, "Non-const dilation for adaptive pooling unsupported.");
    // MHLO pooling only supports unit dilation.
    if (dilationArray[0] > 1 || dilationArray[1] > 1)
      return op.emitError("Cannot process non-unit pooling dilation.");

    // FIXME: add ceil_mode support.

    int64_t outputHDim =
        ConvertAtenPoolingBaseOp<AtenOpT, MhloOpT>::getOutputDim(
            inputShape[inputRank - 2],
            kernelSize[0],
            strideArray[0],
            padArray[0],
            padArray[0],
            dilationArray[0]);
    int64_t outputWDim =
        ConvertAtenPoolingBaseOp<AtenOpT, MhloOpT>::getOutputDim(
            inputShape[inputRank - 1],
            kernelSize[1],
            strideArray[1],
            padArray[1],
            padArray[1],
            dilationArray[1]);
    SmallVector<int64_t> outputShape;
    if (inputRank > 3)
      outputShape.push_back(inputShape[0]);
    outputShape.push_back(outputHDim);
    outputShape.push_back(outputWDim);
    outputShape.push_back(inputShape[inputRank - 3]);
    outputTy = RankedTensorType::get(outputShape, inputElemTy);

    return success();
  }
};

// Ref: Error checking based on the Torch to LinAlg lowering
template <typename AtenOpT, int fillVal>
class ConvertAtenConstPatternOp : public OpConversionPattern<AtenOpT> {
 public:
  using OpConversionPattern<AtenOpT>::OpConversionPattern;
  using OpAdaptor = typename AtenOpT::Adaptor;
  LogicalResult matchAndRewrite(
      AtenOpT op,
      OpAdaptor adaptor,
      ConversionPatternRewriter& rewriter) const override {
    auto outType = OpConversionPattern<AtenOpT>::getTypeConverter()
                       ->convertType(op.getType())
                       .template dyn_cast<TensorType>();

    if (!outType)
      return op.emitError("Only Tensor types supported in MHLO");

    Type outElemTy = outType.getElementType();
    if (!outElemTy.isIntOrFloat())
      return op.emitError(
          "Only floating-point or integer datatype legalization supported");

    // FIXME: Handle layout, device and pin_memory. Assume dtype has been
    // processed to set output type correctly?
    if (!op.layout().getType().template isa<Torch::NoneType>())
      return op.emitError("Only default layout is supported");

    bool pinMemory;
    if (!op.pin_memory().getType().template isa<Torch::NoneType>() &&
        (!matchPattern(op.pin_memory(), m_TorchConstantBool(&pinMemory)) ||
         pinMemory)) {
      return op.emitError(
          "Unsupported pin_memory, should be either None or false");
    }

    SmallVector<int64_t> shape;
    if (!matchPattern(op.size(), m_TorchConstantIntList(shape))) {
      return op.emitError("Shape must be a list of Scalar constants");
    }

    int64_t size = 1;
    for (auto s : shape)
      size *= s;

    SmallVector<int32_t> values(size, fillVal);
    auto constOp =
        mhlo::getConstTensor<int32_t>(rewriter, op, values, shape).getValue();

    rewriter.replaceOpWithNewOp<mhlo::ConvertOp>(op, outType, constOp);

    return success();
  }
};

template <typename AtenOpT>
class ConvertAtenFillScalarOp : public OpConversionPattern<AtenOpT> {
 public:
  using OpConversionPattern<AtenOpT>::OpConversionPattern;
  using OpAdaptor = typename AtenOpT::Adaptor;
  LogicalResult matchAndRewrite(
      AtenOpT op,
      OpAdaptor adaptor,
      ConversionPatternRewriter& rewriter) const override {
    auto outType = OpConversionPattern<AtenOpT>::getTypeConverter()
                       ->convertType(op.getType())
                       .template dyn_cast<TensorType>();

    if (!outType || !outType.hasStaticShape())
      return op.emitError(
          "Only Tensor types with static shapes are currently supported");

    Type outElemTy = outType.getElementType();
    if (!outElemTy.isIntOrFloat()) {
      return op.emitError(
          "Only floating-point or integer datatype legalization supported");
    }
    Value constOp;
    if (failed(torchScalarToMhloTensor(
            rewriter, op, op.value(), constOp, outElemTy, outType.getShape())))
      return op.emitError("Supplied value must be a Scalar constant");

    rewriter.replaceOpWithNewOp<mhlo::ConvertOp>(op, outType, constOp);

    return success();
  }
};

} // namespace

// -----------------------------------------------------------------------------
// TorchToMhlo Pass
// -----------------------------------------------------------------------------

namespace {
class ConvertTorchToMhlo
    : public TorchConversion::ConvertTorchToMhloBase<ConvertTorchToMhlo> {
 public:
  void getDependentDialects(DialectRegistry& registry) const override {
    registry.insert<chlo::ChloDialect>();
    registry.insert<mhlo::MhloDialect>();
    registry.insert<tensor::TensorDialect>();
    registry.insert<arith::ArithmeticDialect>();
    TorchConversion::getBackendTypeConversionDependentDialects(registry);
  }

  void runOnOperation() override {
    MLIRContext* context = &getContext();
    ConversionTarget target(*context);
    target.addLegalDialect<
        chlo::ChloDialect,
        mhlo::MhloDialect,
        tensor::TensorDialect,
        arith::ArithmeticDialect>();

    TypeConverter typeConverter;
    typeConverter.addConversion([](Type type) { return type; });
    TorchConversion::setupBackendTypeConversion(target, typeConverter);

    RewritePatternSet patterns(context);

#define INSERT_UNARY_FPONLY_PATTERN(AtenOp, MhloOp)       \
  target.addIllegalOp<AtenOp>();                          \
  patterns.add<ConvertAtenUnaryFPOnlyOp<AtenOp, MhloOp>>( \
      typeConverter, context);
    INSERT_UNARY_FPONLY_PATTERN(AtenLogOp, mhlo::LogOp)
    INSERT_UNARY_FPONLY_PATTERN(AtenExpOp, mhlo::ExpOp)
    INSERT_UNARY_FPONLY_PATTERN(AtenErfOp, chlo::ErfOp)
#undef INSERT_UNARY_FPONLY_PATTERN

#define INSERT_UNARY_PATTERN(AtenOp, MhloOp) \
  target.addIllegalOp<AtenOp>();             \
  patterns.add<ConvertAtenUnaryOp<AtenOp, MhloOp>>(typeConverter, context);
    INSERT_UNARY_PATTERN(AtenNegOp, mhlo::NegOp)
    INSERT_UNARY_PATTERN(AtenFloorOp, mhlo::FloorOp)
    INSERT_UNARY_PATTERN(AtenRsqrtOp, mhlo::RsqrtOp)
    INSERT_UNARY_PATTERN(AtenBitwiseNotOp, mhlo::NotOp)
    INSERT_UNARY_PATTERN(AtenCeilOp, mhlo::CeilOp)

    // It's tricky that ConvertOp will use type from the return,
    // but not from the operand here.
    INSERT_UNARY_PATTERN(AtenContiguousOp, mhlo::ConvertOp)
    INSERT_UNARY_PATTERN(AtenToDtypeOp, mhlo::ConvertOp);
    INSERT_UNARY_PATTERN(AtenTypeAsOp, mhlo::ConvertOp);
#undef INSERT_UNARY_PATTERN

#define INSERT_BINARY_PATTERN(AtenOp, MhloOp) \
  target.addIllegalOp<AtenOp>();              \
  patterns.add<ConvertAtenBinaryOp<AtenOp, MhloOp>>(typeConverter, context);
    INSERT_BINARY_PATTERN(AtenMaximumOp, mhlo::MaxOp)
    INSERT_BINARY_PATTERN(AtenMinimumOp, mhlo::MinOp)
#undef INSERT_BINARY_PATTERN

#define INSERT_BINARY_ADDSUB_PATTERN(AtenOp, MhloOp) \
  target.addIllegalOp<AtenOp>();                     \
  patterns.add<ConvertAtenAddSubOp<AtenOp, MhloOp>>(typeConverter, context);
    // INSERT_BINARY_ADDSUB_PATTERN(AtenAddTensorOp, mhlo::AddOp)
    // INSERT_BINARY_ADDSUB_PATTERN(AtenAddScalarOp, mhlo::AddOp)
    INSERT_BINARY_ADDSUB_PATTERN(AtenAddTensorOp, chlo::BroadcastAddOp)
    INSERT_BINARY_ADDSUB_PATTERN(AtenAddScalarOp, chlo::BroadcastAddOp)
    // INSERT_BINARY_ADDSUB_PATTERN(AtenSubTensorOp, mhlo::SubOp)
    // INSERT_BINARY_ADDSUB_PATTERN(AtenSubScalarOp, mhlo::SubOp)
    INSERT_BINARY_ADDSUB_PATTERN(AtenSubTensorOp, chlo::BroadcastSubOp)
    INSERT_BINARY_ADDSUB_PATTERN(AtenSubScalarOp, chlo::BroadcastSubOp)
#undef INSERT_BINARY_ADDSUB_PATTERN

#define INSERT_BINARY_MUL_PATTERN(AtenOp) \
  target.addIllegalOp<AtenOp>();          \
  patterns.add<ConvertAtenMulOp<AtenOp>>(typeConverter, context);
    INSERT_BINARY_MUL_PATTERN(AtenMulTensorOp);
    INSERT_BINARY_MUL_PATTERN(AtenMulScalarOp);
#undef INSERT_BINARY_MUL_PATTERN

#define INSERT_BINARY_DIV_PATTERN(AtenOp) \
  target.addIllegalOp<AtenOp>();          \
  patterns.add<ConvertAtenDivOp<AtenOp>>(typeConverter, context);
    INSERT_BINARY_DIV_PATTERN(AtenDivTensorOp);
    INSERT_BINARY_DIV_PATTERN(AtenDivScalarOp);
#undef INSERT_BINARY_DIV_PATTERN

#define INSERT_CONSTANT_FILL_PATTERN(AtenOp, fillVal)       \
  target.addIllegalOp<AtenOp>();                            \
  patterns.add<ConvertAtenConstPatternOp<AtenOp, fillVal>>( \
      typeConverter, context);
    INSERT_CONSTANT_FILL_PATTERN(AtenOnesOp, 1);
    INSERT_CONSTANT_FILL_PATTERN(AtenZerosOp, 0);
#undef INSERT_CONSTANT_FILL_PATTERN

#define INSERT_FILL_SCALAR_PATTERN(AtenOp) \
  target.addIllegalOp<AtenOp>();           \
  patterns.add<ConvertAtenFillScalarOp<AtenOp>>(typeConverter, context);
    INSERT_FILL_SCALAR_PATTERN(AtenFill_ScalarOp);
#undef INSERT_FILL_SCALAR_PATTERN

#define INSERT_ATENOP_PATTERN(AtenOp) \
  target.addIllegalOp<AtenOp>();      \
  patterns.add<ConvertAtenOp<AtenOp>>(typeConverter, context);
    INSERT_ATENOP_PATTERN(AtenBroadcastToOp);
    INSERT_ATENOP_PATTERN(AtenSigmoidOp);
<<<<<<< HEAD
    INSERT_ATENOP_PATTERN(AtenReluOp);
    INSERT_ATENOP_PATTERN(AtenLeakyReluOp);
    INSERT_ATENOP_PATTERN(AtenSiluOp);
=======
    INSERT_ATENOP_PATTERN(AtenSizeIntOp);
    INSERT_ATENOP_PATTERN(AtenTanhOp);
    INSERT_ATENOP_PATTERN(AtenReluOp);
>>>>>>> abed29f5
    // INSERT_ATENOP_PATTERN(AtenArgmaxOp);
    INSERT_ATENOP_PATTERN(AtenPowTensorScalarOp);
    INSERT_ATENOP_PATTERN(AtenRsubScalarOp);
    INSERT_ATENOP_PATTERN(ValueTensorLiteralOp);
    // INSERT_ATENOP_PATTERN(AtenReshapeOp);
    // INSERT_ATENOP_PATTERN(AtenFlattenUsingIntsOp);
    // INSERT_ATENOP_PATTERN(AtenPermuteOp);
    INSERT_ATENOP_PATTERN(AtenLog2Op);
    // INSERT_ATENOP_PATTERN(AtenUnsqueezeOp);
    INSERT_ATENOP_PATTERN(AtenDropoutOp);
    INSERT_ATENOP_PATTERN(AtenViewOp);
    // INSERT_ATENOP_PATTERN(AtenGeluOp);
    // INSERT_ATENOP_PATTERN(AtenGeluBackwardOp);
#undef INSERT_ATENOP_PATTERN

    if (failed(applyPartialConversion(
            getOperation(), target, std::move(patterns))))
      return signalPassFailure();
  }
};
} // namespace

std::unique_ptr<OperationPass<func::FuncOp>> mlir::torch::TorchConversion::
    createConvertTorchToMhloPass() {
  return std::make_unique<ConvertTorchToMhlo>();
}<|MERGE_RESOLUTION|>--- conflicted
+++ resolved
@@ -562,7 +562,6 @@
   return success();
 }
 
-<<<<<<< HEAD
 // Convert a Aten::LeakyRelu to HLO
 // LeakyRelu(x) = max(0, x) + negative_slop * min(0, x)
 template <>
@@ -597,8 +596,6 @@
 
 // Convert a Aten::Sigmoid to HLO
 // Sigmoid(x) = 1.0 / (1.0 + exp(x))
-=======
->>>>>>> abed29f5
 template <>
 LogicalResult ConvertAtenOp<AtenSigmoidOp>::matchAndRewrite(
     AtenSigmoidOp op,
@@ -1575,15 +1572,11 @@
   patterns.add<ConvertAtenOp<AtenOp>>(typeConverter, context);
     INSERT_ATENOP_PATTERN(AtenBroadcastToOp);
     INSERT_ATENOP_PATTERN(AtenSigmoidOp);
-<<<<<<< HEAD
     INSERT_ATENOP_PATTERN(AtenReluOp);
     INSERT_ATENOP_PATTERN(AtenLeakyReluOp);
     INSERT_ATENOP_PATTERN(AtenSiluOp);
-=======
     INSERT_ATENOP_PATTERN(AtenSizeIntOp);
     INSERT_ATENOP_PATTERN(AtenTanhOp);
-    INSERT_ATENOP_PATTERN(AtenReluOp);
->>>>>>> abed29f5
     // INSERT_ATENOP_PATTERN(AtenArgmaxOp);
     INSERT_ATENOP_PATTERN(AtenPowTensorScalarOp);
     INSERT_ATENOP_PATTERN(AtenRsubScalarOp);
