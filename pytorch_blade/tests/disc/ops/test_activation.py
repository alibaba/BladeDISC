# Copyright 2021 The BladeDISC Authors. All rights reserved.
# Licensed under the Apache License, Version 2.0 (the "License");
# you may not use this file except in compliance with the License.
# You may obtain a copy of the License at
# http://www.apache.org/licenses/LICENSE-2.0
# Unless required by applicable law or agreed to in writing, software
# distributed under the License is distributed on an "AS IS" BASIS,
# WITHOUT WARRANTIES OR CONDITIONS OF ANY KIND, either express or implied.
# See the License for the specific language governing permissions and
# limitations under the License.

import torch
import unittest
from unittest import skipIf
from tests.disc.testing_base import skipIfEnableTorchMlir, DiscTestCase
from torch_blade import Config, utils
import pytest


class TestDiscActivation(DiscTestCase):
    def _test_activation(self, nn_func=None, native_func=None, dims=[]):
        if nn_func:
            self._test_disc(nn_func, dims)

        if native_func:
            @torch.jit.script
            def jit_script_func(x):
                return native_func(x)

            self._test_disc(jit_script_func, dims)

    def test_relu_dynamic_shape(self):
        self._test_activation(torch.nn.ReLU(), torch.nn.functional.relu, [([-1, -1, -1, -1], torch.float)])

    def test_relu_static_shape(self):
        self._test_activation(torch.nn.ReLU(), torch.nn.functional.relu, [([2, 4, 16, 16], torch.float)])

    def test_leaky_relu_static_shape(self):
        self._test_activation(torch.nn.LeakyReLU(), torch.nn.functional.leaky_relu, [([2, 4, 16, 16], torch.float)])

    def test_silu_static_shape(self):
        self._test_activation(torch.nn.SiLU(), torch.nn.functional.silu, [([2, 4, 16, 16], torch.float)])

    def test_sigmoid_static_shape(self): 
        self._test_activation(torch.nn.Sigmoid(), torch.sigmoid, [([2, 4, 16, 16], torch.float)])

    def test_sigmoid_dynamic_shape(self):
        self._test_activation(torch.nn.Sigmoid(), torch.sigmoid, [([-1, -1, -1, -1], torch.float)])

    @skipIf(utils.torch_version_number() <= utils.parse_version("1.11.1"), "TODO: torch dialect compatabilty")
    def test_gelu_static_shape(self):
        self._test_activation(torch.nn.GELU(), torch.nn.functional.gelu, [([2, 4, 16, 16], torch.float)])

    @skipIf(utils.torch_version_number() <= utils.parse_version("1.11.1"), "TODO: torch dialect compatabilty")
    def test_gelu_dynamic_shape(self):
        self._test_activation(torch.nn.GELU(), torch.nn.functional.gelu, [([-1, -1, -1, -1], torch.float)])


    @skipIfEnableTorchMlir()
    #TODO(yancey1989): dependence binary op
    def test_hardtanh(self):
        self._test_activation(torch.nn.Hardtanh(), torch.nn.functional.hardtanh, [([2, 4, 16, 16], torch.float)])

    @skipIfEnableTorchMlir()
    def test_glu(self):
        self._test_activation(torch.nn.GLU(), torch.nn.functional.glu, [([2, 4, 16, 16], torch.float)])

    def test_hardswish(self):

        def _jit_pass_hardswish(graph):
            from_graph_str = """
            graph(%x):
              %r: Tensor = aten::hardswish(%x)
              return (%r)
            """

            def hard_sigmoid(x: torch.Tensor, inplace: bool = False) -> torch.Tensor:
                return torch.nn.functional.relu6(x + 3, inplace) / 6

            @torch.jit.script
            def hard_swish(x: torch.Tensor) -> torch.Tensor:
                return x * hard_sigmoid(x, False)

            torch._C._jit_pass_inline(hard_swish.graph)
            torch._C._jit_pass_dce(hard_swish.graph)
            torch._C._jit_pass_constant_propagation(hard_swish.graph)

            to_graph_str = str(hard_swish.graph)
            torch._C._jit_pass_custom_pattern_based_rewrite_graph(
                from_graph_str, to_graph_str, graph)
            torch._C._jit_pass_dce(graph)
            torch._C._jit_pass_constant_propagation(graph)
<<<<<<< HEAD
        
        with Config.get_current_context_or_new() as cfg:
            cfg.customize_jit_passes = [_jit_pass_hardswish]
            self._test_activation(None, torch.nn.functional.hardswish, [[2, 4, 16, 16]])
            self._test_activation(None, torch.nn.functional.hardswish, [[-1, -1, -1, -1]])
        self.assertTrue(False)
        
=======

        config = Config.get_current_context_or_new()
        config.customize_jit_passes = [_jit_pass_hardswish]
        with config:
            self._test_activation(None, torch.nn.functional.hardswish, [([2, 4, 16, 16], torch.float)])
>>>>>>> 05efae00


if __name__ == "__main__":
    unittest.main()<|MERGE_RESOLUTION|>--- conflicted
+++ resolved
@@ -90,21 +90,13 @@
                 from_graph_str, to_graph_str, graph)
             torch._C._jit_pass_dce(graph)
             torch._C._jit_pass_constant_propagation(graph)
-<<<<<<< HEAD
         
         with Config.get_current_context_or_new() as cfg:
             cfg.customize_jit_passes = [_jit_pass_hardswish]
-            self._test_activation(None, torch.nn.functional.hardswish, [[2, 4, 16, 16]])
-            self._test_activation(None, torch.nn.functional.hardswish, [[-1, -1, -1, -1]])
+            self._test_activation(None, torch.nn.functional.hardswish, [([2, 4, 16, 16], torch.float)])
+            self._test_activation(None, torch.nn.functional.hardswish, [([-1, -1, -1, -1], torch.float)])
         self.assertTrue(False)
         
-=======
-
-        config = Config.get_current_context_or_new()
-        config.customize_jit_passes = [_jit_pass_hardswish]
-        with config:
-            self._test_activation(None, torch.nn.functional.hardswish, [([2, 4, 16, 16], torch.float)])
->>>>>>> 05efae00
 
 
 if __name__ == "__main__":
