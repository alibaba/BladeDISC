--- conflicted
+++ resolved
@@ -11,38 +11,11 @@
 
 import torch
 import unittest
-<<<<<<< HEAD
-from tests.disc.testing_base import skipIfNoDISC
-
-from tests.disc.testing_base import DiscTestCase, skipIfEnableTorchMlir
-=======
 from tests.disc.testing_base import skipIfEnableTorchMlir, DiscTestCase
->>>>>>> abed29f5
 from torch_blade import Config
 
 
 class TestDiscActivation(DiscTestCase):
-<<<<<<< HEAD
-    def _test_activation(self, nn_func, native_func):
-        x = torch.randn([2, 4, 16, 16], device=self.device)
-        test_data = (x, )
-
-        self._test_cvt_to_disc(nn_func, test_data)
-
-        @torch.jit.script
-        def jit_func(x):
-            return native_func(x)
-        self._test_cvt_to_disc(jit_func, test_data)
-
-    def test_relu(self):
-        self._test_activation(torch.nn.ReLU(), torch.nn.functional.relu)
-
-    def test_leaky_relu(self):
-        self._test_activation(torch.nn.LeakyReLU(), torch.nn.functional.leaky_relu)
-
-    def test_silu(self):
-        self._test_activation(torch.nn.SiLU(), torch.nn.functional.silu)
-=======
     def _test_activation(self, nn_func=None, native_func=None, dims=[]):
         if nn_func:
             self._test_disc(nn_func, dims)
@@ -67,25 +40,9 @@
     @skipIfEnableTorchMlir()
     def test_silu_static_shape(self):
         self._test_activation(torch.nn.SiLU(), torch.nn.functional.silu, [[2, 4, 16, 16]])
->>>>>>> abed29f5
 
     @skipIfEnableTorchMlir()
     def test_sigmoid(self):
-<<<<<<< HEAD
-        self._test_activation(torch.nn.Sigmoid(), torch.nn.functional.sigmoid)
-
-    @skipIfEnableTorchMlir()
-    def test_glu(self):
-        self._test_activation(torch.nn.GLU(), torch.nn.functional.glu)
-
-    @skipIfEnableTorchMlir()
-    def test_gelu(self):
-        self._test_activation(torch.nn.GELU(), torch.nn.functional.gelu)
-
-    @skipIfEnableTorchMlir()
-    def test_hardtanh(self):
-        self._test_activation(torch.nn.Hardtanh(), torch.nn.functional.hardtanh)
-=======
         self._test_activation(torch.nn.Sigmoid(), torch.sigmoid, [[2, 4, 16, 16]])
 
     @skipIfEnableTorchMlir()
@@ -99,7 +56,6 @@
     @skipIfEnableTorchMlir()
     def test_gelu(self):
         self._test_activation(torch.nn.GELU(), torch.nn.functional.gelu, [[2, 4, 16, 16]])
->>>>>>> abed29f5
 
     @skipIfEnableTorchMlir()
     def test_hardswish(self):
@@ -131,11 +87,7 @@
         config = Config.get_current_context_or_new()
         config.customize_jit_passes = [_jit_pass_hardswish]
         with config:
-<<<<<<< HEAD
-            self._test_activation(torch.nn.Hardswish(), torch.nn.functional.hardswish)
-=======
             self._test_activation(None, torch.nn.functional.hardswish, [[2, 4, 16, 16]])
->>>>>>> abed29f5
 
 
 if __name__ == "__main__":
