# Copyright 2021 The BladeDISC Authors. All rights reserved.
# Licensed under the Apache License, Version 2.0 (the "License");
# you may not use this file except in compliance with the License.
# You may obtain a copy of the License at
# http://www.apache.org/licenses/LICENSE-2.0
# Unless required by applicable law or agreed to in writing, software
# distributed under the License is distributed on an "AS IS" BASIS,
# WITHOUT WARRANTIES OR CONDITIONS OF ANY KIND, either express or implied.
# See the License for the specific language governing permissions and
# limitations under the License.

import torch
import unittest
from unittest import skipIf

from tests.disc.testing_base import DiscTestCase, skipIfEnableTorchMlir

class TestDiscUnaryOps(DiscTestCase):
    def _test_unary_ops(self, unary_ops_func, test_data=None):
        x = torch.randn([2, 3, 224, 224]).to(self.device)
        if test_data is None:
            test_data = (x[:, :, :128, :],)
        self._test_cvt_to_disc(unary_ops_func, test_data)

    def test_rsqrt(self):
        @torch.jit.script
        def rsqrt_func(x):
            return x.rsqrt()

        self._test_unary_ops(rsqrt_func)

    def test_exp(self):
        @torch.jit.script
        def exp_func(x):
            return x.exp()

        self._test_unary_ops(exp_func)

    def test_erf(self):
        @torch.jit.script
        def erf_func(x):
            return x.erf()

        self._test_unary_ops(erf_func)

    def test_neg(self):
        @torch.jit.script
        def neg_func(x):
            return -x

        self._test_unary_ops(neg_func)

    def test_bitwise_not(self):
        @torch.jit.script
        def not_func(x):
            return torch.bitwise_not(x)

        # Please fix disc compilation error of the following test:
        # https://bladedisc-ci.oss-cn-hongkong.aliyuncs.com/download/debug/dump_dir.bitwise_not.tar.gz
        # x = torch.randint(0, 2, [2, 3, 224, 224],
        #                   dtype=torch.int32, device=self.device)
        # self._test_unary_ops(not_func, (x,))

        y = torch.randint(0, 2, [6, 224], dtype=torch.bool, device=self.device)
        self._test_unary_ops(not_func, (y,))

    def test_tanh(self):
        @torch.jit.script
        def tanh_func(x):
            return -x

        self._test_unary_ops(tanh_func)

    def test_contiguous(self):
        @torch.jit.script
        def contiguous_func(x):
            return x.contiguous()

        self._test_unary_ops(contiguous_func)

<<<<<<< HEAD
    @skipIfEnableTorchMlir()
=======
>>>>>>> dac32188
    def test_to_dtype(self):
        @torch.jit.script
        def to_func(x):
            return x.to(torch.int)

        self._test_unary_ops(to_func)

<<<<<<< HEAD
    @skipIfEnableTorchMlir()
=======
>>>>>>> dac32188
    def test_type_as(self):
        @torch.jit.script
        def type_as(x, y):
            return x.type_as(y)

        x = torch.randn([2, 3, 224, 224], dtype=torch.float32, device=self.device)
        y = torch.randn([6, 224], dtype=torch.half, device=self.device)
        test_data = (x, y)
        self._test_cvt_to_disc(type_as, test_data)


if __name__ == "__main__":
    unittest.main()<|MERGE_RESOLUTION|>--- conflicted
+++ resolved
@@ -78,10 +78,6 @@
 
         self._test_unary_ops(contiguous_func)
 
-<<<<<<< HEAD
-    @skipIfEnableTorchMlir()
-=======
->>>>>>> dac32188
     def test_to_dtype(self):
         @torch.jit.script
         def to_func(x):
@@ -89,10 +85,6 @@
 
         self._test_unary_ops(to_func)
 
-<<<<<<< HEAD
-    @skipIfEnableTorchMlir()
-=======
->>>>>>> dac32188
     def test_type_as(self):
         @torch.jit.script
         def type_as(x, y):
