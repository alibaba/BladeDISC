--- conflicted
+++ resolved
@@ -71,10 +71,6 @@
 
         self._test_unary_ops(tanh_func)
 
-<<<<<<< HEAD
-    @skipIfEnableTorchMlir()
-=======
->>>>>>> dc9f06dc
     def test_contiguous(self):
         @torch.jit.script
         def contiguous_func(x):
