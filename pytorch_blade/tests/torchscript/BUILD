load("//bazel/tests:glob_lit_test.bzl", "glob_lit_tests")
load("@rules_cc//cc:defs.bzl", "cc_binary")
load(
    "//bazel:build_defs.bzl",
    "if_quantization_enabled"
)

package(licenses = ["notice"])

cc_binary(
    name = "shape_analysis_tool",
    srcs = [
        "shape_analysis_tool.cpp"
    ],
    linkopts = [
        "-lm",
    ],
    deps = [
<<<<<<< HEAD
        "//pytorch_blade/compiler/jit:aten_custom_ops",
=======
        "//pytorch_blade/common_utils:torch_blade_utils",
>>>>>>> 14ae17e5
	"//pytorch_blade/compiler/jit/torch:shape_analysis",
	"@local_org_torch//:libtorch",
    ] + if_quantization_enabled([
        "//pytorch_blade/quantization:quantization_op",
    ]),
)

glob_lit_tests(
    data = [":test_utilities"],
    driver = "@llvm-project//mlir:run_lit.sh",
    test_file_exts = ["graph"],
    tests_dir = "tests/torchscript",
)

# Bundle together all of the test utilities that are used by tests.
filegroup(
    name = "test_utilities",
    testonly = True,
    data = [
        "lit.site.cfg.py",
	":shape_analysis_tool",
        "//bazel/tests:lit.cfg.py",
        "@llvm-project//llvm:FileCheck",
    ],
)
exports_files(["lit.site.cfg.py"])<|MERGE_RESOLUTION|>--- conflicted
+++ resolved
@@ -16,13 +16,10 @@
         "-lm",
     ],
     deps = [
-<<<<<<< HEAD
         "//pytorch_blade/compiler/jit:aten_custom_ops",
-=======
         "//pytorch_blade/common_utils:torch_blade_utils",
->>>>>>> 14ae17e5
-	"//pytorch_blade/compiler/jit/torch:shape_analysis",
-	"@local_org_torch//:libtorch",
+        "//pytorch_blade/compiler/jit/torch:shape_analysis",
+        "@local_org_torch//:libtorch",
     ] + if_quantization_enabled([
         "//pytorch_blade/quantization:quantization_op",
     ]),
