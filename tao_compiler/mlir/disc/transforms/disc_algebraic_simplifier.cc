--- conflicted
+++ resolved
@@ -111,11 +111,6 @@
     } else if (matchPattern(op.getOperand(0), m_Op<mhlo::PadOp>()) &&
                matchPattern(op.getOperand(1), m_Op<mhlo::PadOp>()) &&
                matchPattern(op.getOperand(2), m_Op<mhlo::ConstantOp>())) {
-<<<<<<< HEAD
-      llvm::dbgs() << "select(false, x, y) -> y. \n";
-
-=======
->>>>>>> 59c9279f
       // Select(Pad(true, False), Pad(weight, 0), 0) -> Pad(weight, 0)
       auto condition = dyn_cast<mhlo::PadOp>(op.getOperand(0).getDefiningOp());
       auto value1 = dyn_cast<mhlo::PadOp>(op.getOperand(1).getDefiningOp());
@@ -137,10 +132,6 @@
           allElementsAreSameValue(value1->getOperand(1), 0) &&
           allElementsAreSameValue(op.getOperand(2), 0)) {
         rewriter.replaceOp(op, op.getOperand(1));
-<<<<<<< HEAD
-        llvm::dbgs() << "select(false, x, y) -> y Done. \n";
-=======
->>>>>>> 59c9279f
         return success();
       }
     }
@@ -148,191 +139,6 @@
   }
 };
 
-<<<<<<< HEAD
-struct SliceSimplifierPattern : public OpRewritePattern<mhlo::SliceOp> {
-  using OpRewritePattern<mhlo::SliceOp>::OpRewritePattern;
-
-  LogicalResult matchAndRewrite(mhlo::SliceOp op,
-                                PatternRewriter& rewriter) const override {
-    if (matchPattern(op->getOperand(0), m_Op<mhlo::SliceOp>())) {
-      // Slice(Slice(A)) -> Slice(A)
-      llvm::dbgs() << "Slice(Slice(A)) -> Slice(A) \n";
-      auto innerSliceOp =
-          dyn_cast<mhlo::SliceOp>(op->getOperand(0).getDefiningOp());
-
-      auto innerStartIndicesAttr = innerSliceOp.getStartIndices();
-      auto outterStartIndicesAttr = op.getStartIndices();
-
-      auto innerLimitIndicesAttr = innerSliceOp.getLimitIndices();
-      auto outterLimitIndicesAttr = op.getLimitIndices();
-
-      auto innerStridesAttr = innerSliceOp.getStrides();
-      auto outterStridesAttr = op.getStrides();
-
-      std::vector<int64_t> newStartIndicesVec;
-      std::vector<int64_t> newLimitIndicesVec;
-      std::vector<int64_t> newStridesVec;
-
-      int rank = innerStartIndicesAttr.getNumElements();
-      for (int i = 0; i < rank; i++) {
-        // newStart = innerStart + outterStart * innerStride
-        // newLimit = newStart + (outterLimit - outterStart) * innerStride;
-        // newStride = innerStride * outterStride
-        auto newStart = *(innerStartIndicesAttr.begin() + i) +
-                        *(outterStartIndicesAttr.begin() + i) *
-                            *(innerStridesAttr.begin() + i);
-        auto newLimit = newStart + (*(outterLimitIndicesAttr.begin() + i) -
-                                    *(outterStartIndicesAttr.begin() + i)) *
-                                       *(innerStridesAttr.begin() + i);
-        auto newStride =
-            *(innerStridesAttr.begin() + i) * *(outterStridesAttr.begin() + i);
-
-        newStartIndicesVec.push_back(newStart.getSExtValue());
-        newLimitIndicesVec.push_back(newLimit.getSExtValue());
-        newStridesVec.push_back(newStride.getSExtValue());
-      }
-      auto newSliceOp = rewriter.create<mhlo::SliceOp>(
-          op.getLoc(), op.getType(), innerSliceOp->getOperand(0),
-          rewriter.getI64TensorAttr(newStartIndicesVec),
-          rewriter.getI64TensorAttr(newLimitIndicesVec),
-          rewriter.getI64TensorAttr(newStridesVec));
-      rewriter.replaceOp(op, {newSliceOp.getResult()});
-      llvm::dbgs() << "Slice(Slice(A)) -> Slice(A) Done \n";
-      return success();
-    } else if (matchPattern(op->getOperand(0), m_Op<mhlo::ReshapeOp>())) {
-      // Slice(Reshape(A)) -> Reshape(Slice(A))
-      llvm::dbgs() << "Slice(Reshape(A)) -> Reshape(Slice(A)) \n";
-      auto reshapeOp =
-          dyn_cast<mhlo::ReshapeOp>(op->getOperand(0).getDefiningOp());
-      auto innerOperand = reshapeOp->getOperand(0);
-      auto innerOperandShape =
-          innerOperand.getType().dyn_cast<RankedTensorType>().getShape();
-      auto outterOperand = op->getOperand(0);
-      auto outterOperandShape =
-          outterOperand.getType().dyn_cast<RankedTensorType>().getShape();
-
-      auto startIndicesAttr = op.getStartIndices();
-      auto limitIndicesAttr = op.getLimitIndices();
-      auto stridesAttr = op.getStrides();
-
-      std::vector<int64_t> newStartIndicesVec;
-      std::vector<int64_t> newLimitIndicesVec;
-      std::vector<int64_t> newStridesVec;
-      std::vector<int64_t> newSliceResultShape;
-
-      int64_t flattenedStartIndice = 0, flattenedLimitIndice = 0;
-      int64_t dimAccum = 1;
-      for (int i = outterOperandShape.size() - 1; i >= 0; i--) {
-        flattenedStartIndice +=
-            dimAccum * (*(startIndicesAttr.begin() + i)).getSExtValue();
-        if (*(stridesAttr.begin() + i) != 1) {
-          return failure();
-        }
-        dimAccum *= outterOperandShape[i];
-      }
-      flattenedLimitIndice =
-          flattenedStartIndice +
-          op.getType().dyn_cast<RankedTensorType>().getNumElements() - 1;
-
-      dimAccum = 1;
-      for (int i = 0; i < innerOperandShape.size(); i++) {
-        dimAccum *= innerOperandShape[i];
-      }
-
-      size_t expected_ele_num =
-          op.getType().dyn_cast<RankedTensorType>().getNumElements();
-      size_t total_ele_num = 1;
-      bool shapeEnd = false;
-      for (int i = 0; i < innerOperandShape.size(); i++) {
-        dimAccum /= innerOperandShape[i];
-        newStartIndicesVec.push_back(flattenedStartIndice / dimAccum);
-        newLimitIndicesVec.push_back(flattenedLimitIndice / dimAccum + 1);
-        if (newLimitIndicesVec[i] <= newStartIndicesVec[i]) {
-          return failure();
-        }
-
-        newSliceResultShape.push_back(newLimitIndicesVec[i] -
-                                      newStartIndicesVec[i]);
-        newStridesVec.push_back(1);
-        total_ele_num *= (newLimitIndicesVec[i] - newStartIndicesVec[i]);
-        flattenedStartIndice %= dimAccum;
-        flattenedLimitIndice %= dimAccum;
-      }
-
-      if (total_ele_num != expected_ele_num) {
-        return failure();
-      }
-
-      auto newSliceResultType = mlir::RankedTensorType::get(
-          newSliceResultShape,
-          innerOperand.getType().dyn_cast<RankedTensorType>().getElementType());
-
-      auto newSliceOp = rewriter.create<mhlo::SliceOp>(
-          op.getLoc(), newSliceResultType, innerOperand,
-          rewriter.getI64TensorAttr(newStartIndicesVec),
-          rewriter.getI64TensorAttr(newLimitIndicesVec),
-          rewriter.getI64TensorAttr(newStridesVec));
-
-      auto newReshapeOp = rewriter.create<mhlo::ReshapeOp>(
-          op.getLoc(), op.getType(), newSliceOp);
-
-      rewriter.replaceOp(op, newReshapeOp.getResult());
-
-      llvm::dbgs() << "Slice(Reshape(A)) -> Reshape(Slice(A)) Done\n";
-
-      return success();
-    }
-
-    return failure();
-  }
-};
-
-struct ReshapeSimplifierPattern : public OpRewritePattern<mhlo::ReshapeOp> {
-  using OpRewritePattern<mhlo::ReshapeOp>::OpRewritePattern;
-
-  LogicalResult matchAndRewrite(mhlo::ReshapeOp op,
-                                PatternRewriter& rewriter) const override {
-    if (matchPattern(op->getOperand(0), m_Op<mhlo::ReshapeOp>())) {
-      // Reshape(Reshape(A)) -> Reshape(A)
-      rewriter.replaceOp(op, op->getOperand(0));
-      return success();
-    }
-
-    return failure();
-  }
-};
-
-struct OptimizationBarrierSimplifierPattern
-    : public OpRewritePattern<mhlo::OptimizationBarrierOp> {
-  using OpRewritePattern<mhlo::OptimizationBarrierOp>::OpRewritePattern;
-
-  LogicalResult matchAndRewrite(mhlo::OptimizationBarrierOp op,
-                                PatternRewriter& rewriter) const override {
-    if (matchPattern(op->getOperand(0), m_Op<mhlo::ReshapeOp>())) {
-      // OptimizationBarrier(Reshape(AllGather)) ->
-      // Reshape(OptimizationBarrier(AllGather))
-      auto reshapeOp =
-          dyn_cast<mhlo::ReshapeOp>(op->getOperand(0).getDefiningOp());
-      if (!matchPattern(reshapeOp->getOperand(0), m_Op<mhlo::AllGatherOp>())) {
-        return failure();
-      }
-      auto newOptimizationBarrierOp =
-          rewriter.create<mhlo::OptimizationBarrierOp>(
-              op.getLoc(), reshapeOp->getOperand(0).getType(),
-              reshapeOp->getOperand(0));
-      auto newReshapeOp = rewriter.create<mhlo::ReshapeOp>(
-          op.getLoc(), reshapeOp.getType(),
-          newOptimizationBarrierOp->getResult(0));
-      rewriter.replaceOp(op, newReshapeOp.getResult());
-      return success();
-    }
-
-    return failure();
-  }
-};
-
-=======
->>>>>>> 59c9279f
 // convert:
 //   mhlo.pow(x, const integer n)
 // to:
@@ -807,14 +613,7 @@
   patterns.insert<
     AddZeroTensorOp,
     MulOneTensorOp,
-<<<<<<< HEAD
-    SelectSimplifierPattern,
-    ReshapeSimplifierPattern,
-    SliceSimplifierPattern,
-    OptimizationBarrierSimplifierPattern
-=======
     SelectSimplifierPattern
->>>>>>> 59c9279f
   >(patterns.getContext());
   // clang-format on
 }
