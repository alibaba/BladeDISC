// Copyright 2021 The BladeDISC Authors. All rights reserved.
// Licensed under the Apache License, Version 2.0 (the "License");
// you may not use this file except in compliance with the License.
// You may obtain a copy of the License at
// http://www.apache.org/licenses/LICENSE-2.0
// Unless required by applicable law or agreed to in writing, software
// distributed under the License is distributed on an "AS IS" BASIS,
// WITHOUT WARRANTIES OR CONDITIONS OF ANY KIND, either express or implied.
// See the License for the specific language governing permissions and
// limitations under the License.

#include <iostream>
#include <stdexcept>

#include "llvm/ADT/DenseMap.h"
#include "llvm/ADT/SmallVector.h"
#include "llvm/ADT/StringMap.h"
#include "llvm/ADT/StringRef.h"
#include "llvm/Support/Debug.h"
#include "mhlo/IR/hlo_ops.h"
#include "mlir/Dialect/Arith/IR/Arith.h"
#include "mlir/Dialect/Func/IR/FuncOps.h"
#include "mlir/Dialect/GPU/IR/GPUDialect.h"
#include "mlir/Dialect/LLVMIR/LLVMDialect.h"
#include "mlir/Dialect/Tensor/IR/Tensor.h"  // TF:llvm-project
#include "mlir/IR/Attributes.h"
#include "mlir/IR/Builders.h"
#include "mlir/IR/BuiltinOps.h"
#include "mlir/IR/BuiltinTypes.h"
#include "mlir/IR/Location.h"
#include "mlir/IR/MLIRContext.h"
#include "mlir/IR/Matchers.h"
#include "mlir/IR/Operation.h"
#include "mlir/IR/PatternMatch.h"
#include "mlir/Pass/Pass.h"
#include "mlir/Transforms/DialectConversion.h"
#include "mlir/Transforms/GreedyPatternRewriteDriver.h"
#include "mlir/disc/IR/hlo_disc_ops.h"
#include "mlir/disc/transforms/PassDetail.h"
#include "mlir/disc/transforms/rewriters.h"

namespace mlir {
namespace disc_ral {

bool ParseInputOutputAliasInfo(func::FuncOp main, std::vector<int>& params,
                               std::vector<int>& outputs) {
  auto dict_attr = main->getAttrOfType<DictionaryAttr>("tf.entry_function");
  if (!dict_attr) {
    return false;
  }

  const std::string inputOutputAliasParamsKey = "input_output_alias_params";
  const std::string inputOutputAliasOutputsKey = "input_output_alias_outputs";

  if (!dict_attr.get(inputOutputAliasParamsKey) ||
      !dict_attr.get(inputOutputAliasParamsKey)) {
    return false;
  }

  auto param_str =
      dict_attr.get(inputOutputAliasParamsKey).dyn_cast<mlir::StringAttr>();
  auto outputs_str =
      dict_attr.get(inputOutputAliasOutputsKey).dyn_cast<mlir::StringAttr>();

  SmallVector<StringRef, 4> parsed_params, parsed_outputs;
  param_str.getValue().split(parsed_params, ',', /*MaxSplit=*/-1,
                             /*KeepEmpty=*/false);
  outputs_str.getValue().split(parsed_outputs, ',', /*MaxSplit=*/-1,
                               /*KeepEmpty=*/false);

  for (StringRef str : parsed_params) {
    try {
      params.push_back(std::stoi(str.str()));
    } catch (const std::invalid_argument& e) {
      throw std::invalid_argument("An invalid value " + str.str() +
                                  " is received when converting index in "
                                  "input_output_alias_params to int value");
    }
  }

  for (StringRef str : parsed_outputs) {
    try {
      outputs.push_back(std::stoi(str.str()));
    } catch (const std::invalid_argument& e) {
      throw std::invalid_argument("An invalid value " + str.str() +
                                  " is received when converting index in "
                                  "input_output_alias_outputs to int value");
    }
  }

  return true;
}

struct DiscInputOutputAliasPass
    : public DiscInputOutputAliasPassBase<DiscInputOutputAliasPass> {
  using DiscInputOutputAliasPassBase<
      DiscInputOutputAliasPass>::DiscInputOutputAliasPassBase;

  void getDependentDialects(DialectRegistry& registry) const override {
    registry.insert<mhlo_disc::MhloDiscDialect>();
  }

 public:
  DiscInputOutputAliasPass() {}

  void runOnOperation() override {
    ModuleOp module = getOperation();
    auto main_func = module.lookupSymbol<mlir::func::FuncOp>("main");
    if (!main_func) {
      signalPassFailure();
      return;
    }

    // Parse attribute info
    std::vector<int> params_index, outputs_index;
    try {
      if (!ParseInputOutputAliasInfo(main_func, params_index, outputs_index)) {
        return;
      }
    } catch (const std::invalid_argument& e) {
      main_func.emitOpError() << e.what();
    }

    if (params_index.size() != outputs_index.size()) {
      main_func.emitOpError()
          << "input_output_alias_params and input_output_alias_outputs should "
             "have same number of index";
      signalPassFailure();
    }

    OpBuilder builder(main_func.getBody());
    auto returnOp =
        cast<mhlo::ReturnOp>(main_func.getBody().back().getTerminator());

    // Get input and output tensor for main function
    auto params = main_func.getArguments();
    auto outputs = returnOp.getOperands();

    // Insert mhlo_disc::ArgsMutationOp
    double total_reused_bytes = 0;
    for (int i = 0; i < params_index.size(); i++) {
      if (outputs[outputs_index[i]] == params[params_index[i]]) {
        continue;
      }
      // DISC now only support one-hop buffer sharing.
      auto defineOp = outputs[outputs_index[i]].getDefiningOp();
<<<<<<< HEAD

      // OptimizationBarrierOp doesnt need buffer reuse.
=======
>>>>>>> b90fb759
      if (llvm::isa<mhlo::OptimizationBarrierOp>(defineOp)) {
        continue;
      }

<<<<<<< HEAD
      // for (const auto& value : defineOp->getOperands()) {
      //  if (params[params_index[i]] == value) {
=======
>>>>>>> b90fb759
      builder.setInsertionPointAfter(defineOp);
      builder.create<mhlo_disc::ArgsMutationOp>(main_func.getLoc(),
                                                outputs[outputs_index[i]],
                                                params[params_index[i]]);
<<<<<<< HEAD
      total_reused_bytes += outputs[outputs_index[i]]
                                .getType()
                                .dyn_cast<RankedTensorType>()
                                .getNumElements() *
                            4;
      //    break;
      //  }
      //}
=======
>>>>>>> b90fb759
    }

    llvm::dbgs() << "Total Reused Buffer Size For Module Input and Output Is "
                 << total_reused_bytes / 1024 / 1024 / 1024 << " GB\n";
  }
};

std::unique_ptr<OperationPass<ModuleOp>> createDiscInputOutputAliasPass() {
  return std::make_unique<DiscInputOutputAliasPass>();
}

}  // namespace disc_ral
}  // namespace mlir<|MERGE_RESOLUTION|>--- conflicted
+++ resolved
@@ -137,46 +137,21 @@
     auto outputs = returnOp.getOperands();
 
     // Insert mhlo_disc::ArgsMutationOp
-    double total_reused_bytes = 0;
     for (int i = 0; i < params_index.size(); i++) {
       if (outputs[outputs_index[i]] == params[params_index[i]]) {
         continue;
       }
       // DISC now only support one-hop buffer sharing.
       auto defineOp = outputs[outputs_index[i]].getDefiningOp();
-<<<<<<< HEAD
-
-      // OptimizationBarrierOp doesnt need buffer reuse.
-=======
->>>>>>> b90fb759
       if (llvm::isa<mhlo::OptimizationBarrierOp>(defineOp)) {
         continue;
       }
 
-<<<<<<< HEAD
-      // for (const auto& value : defineOp->getOperands()) {
-      //  if (params[params_index[i]] == value) {
-=======
->>>>>>> b90fb759
       builder.setInsertionPointAfter(defineOp);
       builder.create<mhlo_disc::ArgsMutationOp>(main_func.getLoc(),
                                                 outputs[outputs_index[i]],
                                                 params[params_index[i]]);
-<<<<<<< HEAD
-      total_reused_bytes += outputs[outputs_index[i]]
-                                .getType()
-                                .dyn_cast<RankedTensorType>()
-                                .getNumElements() *
-                            4;
-      //    break;
-      //  }
-      //}
-=======
->>>>>>> b90fb759
     }
-
-    llvm::dbgs() << "Total Reused Buffer Size For Module Input and Output Is "
-                 << total_reused_bytes / 1024 / 1024 / 1024 << " GB\n";
   }
 };
 
