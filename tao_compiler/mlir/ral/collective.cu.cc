--- conflicted
+++ resolved
@@ -63,6 +63,9 @@
 
   std::string reductionKind =
       dictAttr.get("reduction_kind").template as<StrPDLAttr>().getValue();
+
+  bool isAsync = dictAttr.get("is_async").template as<BoolPDLAttr>().getValue();
+
   ncclDataType_t ncclDtype = ncclDataTypeMapper<T>::value;
   auto ncclReductionType = getNcclReductionType(reductionKind);
 
@@ -70,7 +73,9 @@
   int input_elements = 1;
   auto gpu_driver = ctx->getDriver<tao::ral::gpu::GPUDriver>(
       tao::ral::gpu::GPUDriver::name());
-  auto gpu_stream =
+  auto comm_stream =
+      static_cast<gpu::BaseCudaExecutionContext*>(ctx)->getCommStream();
+  auto compute_stream =
       static_cast<cudaStream_t>(gpu_driver->asCUStream(ctx, stream_handle));
   auto nccl_comm =
       static_cast<gpu::BaseCudaExecutionContext*>(ctx)->getNcclComm();
@@ -78,12 +83,53 @@
       static_cast<T*>(gpu_driver->alloc(ctx, input_elements * sizeof(T)));
   auto output = assignMemRef_0d<T>(ptr);
   auto recv_buffer = output.data;
+
+  // Wait Upstream to Finish
+  if(isAsync) {
+    cudaEvent_t event;
+    auto event_status = cudaEventCreate(&event);
+    if (event_status != cudaSuccess) {
+      ctx->signalError(Context::FAILURE, "cudaEventCreate failed\n");
+    }
+    auto record_status = cudaEventRecord(event, compute_stream);
+    if (record_status != cudaSuccess) {
+      cudaEventDestroy(event);
+      ctx->signalError(Context::FAILURE, "cudaEventRecord failed\n");
+    }
+
+    auto sync_status = cudaStreamWaitEvent(comm_stream, event);
+    if (sync_status != cudaSuccess) {
+      ctx->signalError(Context::FAILURE, "cudaEventSynchronize failed\n");
+    }
+  }
+
   auto ncclResult =
       ncclAllReduce(send_buffer, recv_buffer, input_elements, ncclDtype,
-                    ncclReductionType, nccl_comm, gpu_stream);
+                    ncclReductionType, nccl_comm, comm_stream);
   if (ncclResult != ncclSuccess) {
     ctx->signalError(Context::FAILURE, "fail to call ncclAllReduce\n");
   }
+
+  if (isAsync) {
+    int64_t token_key =
+        dictAttr.get("async_token_key").template as<IntPDLAttr>().getValue();
+    cudaEvent_t event;
+
+    auto event_status = cudaEventCreate(&event);
+    if (event_status != cudaSuccess) {
+      ctx->signalError(Context::FAILURE, "cudaEventCreate failed\n");
+    }
+
+    auto record_status = cudaEventRecord(event, comm_stream);
+    if (record_status != cudaSuccess) {
+      cudaEventDestroy(event);
+      ctx->signalError(Context::FAILURE, "cudaEventRecord failed\n");
+    }
+
+    static_cast<gpu::BaseCudaExecutionContext*>(ctx)
+        ->async_pair_tokens[token_key] = event;
+  }
+
   return output;
 }
 
@@ -98,11 +144,10 @@
 
   std::string reductionKind =
       dictAttr.get("reduction_kind").template as<StrPDLAttr>().getValue();
-
-  bool isAsync = dictAttr.get("is_async").template as<BoolPDLAttr>().getValue();
-
   ncclDataType_t ncclDtype = ncclDataTypeMapper<T>::value;
   auto ncclReductionType = getNcclReductionType(reductionKind);
+
+  bool isAsync = dictAttr.get("is_async").template as<BoolPDLAttr>().getValue();
 
   auto send_buffer = input.data;
   int input_elements = 1;
@@ -111,22 +156,46 @@
   }
   auto gpu_driver = ctx->getDriver<tao::ral::gpu::GPUDriver>(
       tao::ral::gpu::GPUDriver::name());
-  auto gpu_stream =
+  auto comm_stream =
       static_cast<gpu::BaseCudaExecutionContext*>(ctx)->getCommStream();
+  auto compute_stream =
+      static_cast<cudaStream_t>(gpu_driver->asCUStream(ctx, stream_handle));
+
   auto nccl_comm =
       static_cast<gpu::BaseCudaExecutionContext*>(ctx)->getNcclComm();
   auto ptr =
       static_cast<T*>(gpu_driver->alloc(ctx, input_elements * sizeof(T)));
   auto output = assignMemRef<T, N>(ptr, input.sizes);
   auto recv_buffer = output.data;
+
+  // Wait Upstream to Finish
+  if(isAsync) {
+    cudaEvent_t event;
+    auto event_status = cudaEventCreate(&event);
+    if (event_status != cudaSuccess) {
+      ctx->signalError(Context::FAILURE, "cudaEventCreate failed\n");
+    }
+    auto record_status = cudaEventRecord(event, compute_stream);
+    if (record_status != cudaSuccess) {
+      cudaEventDestroy(event);
+      ctx->signalError(Context::FAILURE, "cudaEventRecord failed\n");
+    }
+
+    auto sync_status = cudaStreamWaitEvent(comm_stream, event);
+    if (sync_status != cudaSuccess) {
+      ctx->signalError(Context::FAILURE, "cudaEventSynchronize failed\n");
+    }
+  }
+
   auto ncclResult =
       ncclAllReduce(send_buffer, recv_buffer, input_elements, ncclDtype,
-                    ncclReductionType, nccl_comm, gpu_stream);
+                    ncclReductionType, nccl_comm, comm_stream);
   if (ncclResult != ncclSuccess) {
     ctx->signalError(Context::FAILURE, "fail to call ncclAllReduce\n");
   }
-
-  if (isAsync && gpu_stream) {
+  
+
+  if (isAsync) {
     int64_t token_key =
         dictAttr.get("async_token_key").template as<IntPDLAttr>().getValue();
     cudaEvent_t event;
@@ -136,21 +205,193 @@
       ctx->signalError(Context::FAILURE, "cudaEventCreate failed\n");
     }
 
-    auto record_status = cudaEventRecord(event, gpu_stream);
-    if (record_status != cudaSuccess) {
-      cudaEventDestroy(event);
-      ctx->signalError(Context::FAILURE, "cudaEventRecord failed\n");
-    }
-
-    static_cast<gpu::BaseCudaExecutionContext*>(ctx)->addAsyncPairToken(
-        token_key, event);
+    auto record_status = cudaEventRecord(event, comm_stream);
+    if (record_status != cudaSuccess) {
+      cudaEventDestroy(event);
+      ctx->signalError(Context::FAILURE, "cudaEventRecord failed\n");
+    }
+
+    static_cast<gpu::BaseCudaExecutionContext*>(ctx)
+        ->async_pair_tokens[token_key] = event;
   }
 
   return output;
 }
 
 template <typename T, int N>
-<<<<<<< HEAD
+MemRefType<T, N> ral_all_gather(ExecutionContext* ctx, void* stream_handle,
+                                MemRefType<T, N> input, void* customAttrs) {
+  T* send_buffer = input.data;
+  auto attr = getOrParsePDLAttr(ctx, customAttrs, "ral_all_reduce");
+  if (!attr) {
+    ctx->signalError(Context::FAILURE, "fail to parse custom_attrs\n");
+  }
+  auto& dictAttr = attr->as<DictPDLAttr>();
+  int all_gather_dim =
+      dictAttr.get("all_gather_dim").template as<IntPDLAttr>().getValue();
+  auto replic_groups =
+      dictAttr.get("replica_groups").template as<DenseElementsPDLAttr>();
+
+  bool isAsync = dictAttr.get("is_async").template as<BoolPDLAttr>().getValue();
+  int output_sizes[N];
+  for (int i = 0; i < N; ++i) output_sizes[i] = input.sizes[i];
+  output_sizes[all_gather_dim] =
+      input.sizes[all_gather_dim] * replic_groups.getShape()[1];
+
+  auto gpu_driver = ctx->getDriver<tao::ral::gpu::GPUDriver>(
+      tao::ral::gpu::GPUDriver::name());
+  auto comm_stream =
+      static_cast<gpu::BaseCudaExecutionContext*>(ctx)->getCommStream();
+  auto compute_stream =
+      static_cast<cudaStream_t>(gpu_driver->asCUStream(ctx, stream_handle));
+  auto nccl_comm =
+      static_cast<gpu::BaseCudaExecutionContext*>(ctx)->getNcclComm();
+  int input_elements = 1;
+  for (int i = 0; i < N; ++i) {
+    input_elements *= input.sizes[i];
+  }
+  int output_elements = input_elements * replic_groups.getShape()[1];
+  auto ptr =
+      static_cast<T*>(gpu_driver->alloc(ctx, output_elements * sizeof(T)));
+  auto output = assignMemRef<T, N>(ptr, output_sizes);
+  auto recv_buffer = output.data;
+  ncclDataType_t ncclDtype = ncclDataTypeMapper<T>::value;
+
+  // Wait Upstream to Finish
+  if(isAsync) {
+    cudaEvent_t event;
+    auto event_status = cudaEventCreate(&event);
+    if (event_status != cudaSuccess) {
+      ctx->signalError(Context::FAILURE, "cudaEventCreate failed\n");
+    }
+    auto record_status = cudaEventRecord(event, compute_stream);
+    if (record_status != cudaSuccess) {
+      cudaEventDestroy(event);
+      ctx->signalError(Context::FAILURE, "cudaEventRecord failed\n");
+    }
+
+    auto sync_status = cudaStreamWaitEvent(comm_stream, event);
+    if (sync_status != cudaSuccess) {
+      ctx->signalError(Context::FAILURE, "cudaEventSynchronize failed\n");
+    }
+  }
+  if (ncclSuccess != ncclAllGather(send_buffer, recv_buffer, input_elements,
+                                   ncclDtype, nccl_comm, comm_stream)) {
+    ctx->signalError(Context::FAILURE, "fail to call ncclAllGather\n");
+  }
+
+  if (isAsync) {
+    int64_t token_key =
+        dictAttr.get("async_token_key").template as<IntPDLAttr>().getValue();
+    cudaEvent_t event;
+
+    auto event_status = cudaEventCreate(&event);
+    if (event_status != cudaSuccess) {
+      ctx->signalError(Context::FAILURE, "cudaEventCreate failed\n");
+    }
+
+    auto record_status = cudaEventRecord(event, comm_stream);
+    if (record_status != cudaSuccess) {
+      cudaEventDestroy(event);
+      ctx->signalError(Context::FAILURE, "cudaEventRecord failed\n");
+    }
+
+    static_cast<gpu::BaseCudaExecutionContext*>(ctx)
+        ->async_pair_tokens[token_key] = event;
+  }
+
+  return output;
+}
+
+template <typename T, int N>
+MemRefType<T, N> ral_reduce_scatter(ExecutionContext* ctx, void* stream_handle,
+                                    MemRefType<T, N> input, void* customAttrs) {
+  T* send_buffer = input.data;
+  auto attr = getOrParsePDLAttr(ctx, customAttrs, "ral_reduce_scatter");
+  if (!attr) {
+    ctx->signalError(Context::FAILURE, "fail to parse custom_attrs\n");
+  }
+  auto& dictAttr = attr->as<DictPDLAttr>();
+  int scatter_dimension =
+      dictAttr.get("scatter_dimension").template as<IntPDLAttr>().getValue();
+  auto replic_groups =
+      dictAttr.get("replica_groups").template as<DenseElementsPDLAttr>();
+  std::string reductionKind =
+      dictAttr.get("reduction_kind").template as<StrPDLAttr>().getValue();
+  auto ncclReductionType = getNcclReductionType(reductionKind);
+  bool isAsync = dictAttr.get("is_async").template as<BoolPDLAttr>().getValue();
+
+  int output_sizes[N];
+  for (int i = 0; i < N; ++i) output_sizes[i] = input.sizes[i];
+  output_sizes[scatter_dimension] =
+      input.sizes[scatter_dimension] / replic_groups.getShape()[1];
+
+  auto gpu_driver = ctx->getDriver<tao::ral::gpu::GPUDriver>(
+      tao::ral::gpu::GPUDriver::name());
+  auto comm_stream =
+      static_cast<gpu::BaseCudaExecutionContext*>(ctx)->getCommStream();
+  auto compute_stream =
+      static_cast<cudaStream_t>(gpu_driver->asCUStream(ctx, stream_handle));
+  auto nccl_comm =
+      static_cast<gpu::BaseCudaExecutionContext*>(ctx)->getNcclComm();
+  int output_elements = 1;
+  for (int i = 0; i < N; ++i) {
+    output_elements *= output_sizes[i];
+  }
+  auto ptr =
+      static_cast<T*>(gpu_driver->alloc(ctx, output_elements * sizeof(T)));
+  auto output = assignMemRef<T, N>(ptr, output_sizes);
+  auto recv_buffer = output.data;
+  ncclDataType_t ncclDtype = ncclDataTypeMapper<T>::value;
+
+  // Wait Upstream to Finish
+  if(isAsync) {
+    cudaEvent_t event;
+    auto event_status = cudaEventCreate(&event);
+    if (event_status != cudaSuccess) {
+      ctx->signalError(Context::FAILURE, "cudaEventCreate failed\n");
+    }
+    auto record_status = cudaEventRecord(event, compute_stream);
+    if (record_status != cudaSuccess) {
+      cudaEventDestroy(event);
+      ctx->signalError(Context::FAILURE, "cudaEventRecord failed\n");
+    }
+
+    auto sync_status = cudaStreamWaitEvent(comm_stream, event);
+    if (sync_status != cudaSuccess) {
+      ctx->signalError(Context::FAILURE, "cudaEventSynchronize failed\n");
+    }
+  }
+  if (ncclSuccess !=
+      ncclReduceScatter(send_buffer, recv_buffer, output_elements, ncclDtype,
+                        ncclReductionType, nccl_comm, comm_stream)) {
+    ctx->signalError(Context::FAILURE, "fail to call ncclReduceScatter\n");
+  }
+
+  if (isAsync) {
+    int64_t token_key =
+        dictAttr.get("async_token_key").template as<IntPDLAttr>().getValue();
+    cudaEvent_t event;
+
+    auto event_status = cudaEventCreate(&event);
+    if (event_status != cudaSuccess) {
+      ctx->signalError(Context::FAILURE, "cudaEventCreate failed\n");
+    }
+
+    auto record_status = cudaEventRecord(event, comm_stream);
+    if (record_status != cudaSuccess) {
+      cudaEventDestroy(event);
+      ctx->signalError(Context::FAILURE, "cudaEventRecord failed\n");
+    }
+
+    static_cast<gpu::BaseCudaExecutionContext*>(ctx)
+        ->async_pair_tokens[token_key] = event;
+  }
+
+  return output;
+}
+
+template <typename T, int N>
 MemRefType<T, N> ral_async_collective_done(ExecutionContext* ctx,
                                            void* stream_handle,
                                            MemRefType<T, N> input,
@@ -163,22 +404,6 @@
         "fail to parse custom_attrs in ral_async_collective_done\n");
   }
 
-  auto& dictAttr = attr->as<DictPDLAttr>();
-  int64_t token_key =
-      dictAttr.get("async_token_key").template as<IntPDLAttr>().getValue();
-  auto event =
-      static_cast<gpu::BaseCudaExecutionContext*>(ctx)->getAsyncPairToken(
-          token_key);
-  if (event) {
-    auto sync_status = cudaEventSynchronize(event);
-    if (sync_status != cudaSuccess) {
-      ctx->signalError(Context::FAILURE, "cudaEventSynchronize failed\n");
-    }
-    static_cast<gpu::BaseCudaExecutionContext*>(ctx)->removeAsyncPairToken(
-        token_key);
-    cudaEventDestroy(event);
-  }
-
   // Increase ref count for input to prevent double free
   auto it =
       static_cast<gpu::BaseCudaExecutionContext*>(ctx)->device_ptr_map.find(
@@ -186,101 +411,34 @@
   ;
   ++it->second;
 
-  return input;
-}
-
-=======
-MemRefType<T, N> ral_all_gather(ExecutionContext* ctx, void* stream_handle,
-                                MemRefType<T, N> input, void* customAttrs) {
-  T* send_buffer = input.data;
-  auto attr = getOrParsePDLAttr(ctx, customAttrs, "ral_all_reduce");
-  if (!attr) {
-    ctx->signalError(Context::FAILURE, "fail to parse custom_attrs\n");
-  }
   auto& dictAttr = attr->as<DictPDLAttr>();
-  int all_gather_dim =
-      dictAttr.get("all_gather_dim").template as<IntPDLAttr>().getValue();
-  auto replic_groups =
-      dictAttr.get("replica_groups").template as<DenseElementsPDLAttr>();
-  int output_sizes[N];
-  for (int i = 0; i < N; ++i) output_sizes[i] = input.sizes[i];
-  output_sizes[all_gather_dim] =
-      input.sizes[all_gather_dim] * replic_groups.getShape()[1];
-
+  int64_t token_key =
+      dictAttr.get("async_token_key").template as<IntPDLAttr>().getValue();
+
+  bool isAsync = dictAttr.get("is_async").template as<BoolPDLAttr>().getValue();
+  auto comm_stream =
+      static_cast<gpu::BaseCudaExecutionContext*>(ctx)->getCommStream();
+  
   auto gpu_driver = ctx->getDriver<tao::ral::gpu::GPUDriver>(
       tao::ral::gpu::GPUDriver::name());
-  auto gpu_stream =
+  auto compute_stream =
       static_cast<cudaStream_t>(gpu_driver->asCUStream(ctx, stream_handle));
-  auto nccl_comm =
-      static_cast<gpu::BaseCudaExecutionContext*>(ctx)->getNcclComm();
-  int input_elements = 1;
-  for (int i = 0; i < N; ++i) {
-    input_elements *= input.sizes[i];
-  }
-  int output_elements = input_elements * replic_groups.getShape()[1];
-  auto ptr =
-      static_cast<T*>(gpu_driver->alloc(ctx, output_elements * sizeof(T)));
-  auto output = assignMemRef<T, N>(ptr, output_sizes);
-  auto recv_buffer = output.data;
-
-  ncclDataType_t ncclDtype = ncclDataTypeMapper<T>::value;
-
-  if (ncclSuccess != ncclAllGather(send_buffer, recv_buffer, input_elements,
-                                   ncclDtype, nccl_comm, gpu_stream)) {
-    ctx->signalError(Context::FAILURE, "fail to call ncclAllGather\n");
-  }
-  return output;
-}
-
-template <typename T, int N>
-MemRefType<T, N> ral_reduce_scatter(ExecutionContext* ctx, void* stream_handle,
-                                    MemRefType<T, N> input, void* customAttrs) {
-  T* send_buffer = input.data;
-  auto attr = getOrParsePDLAttr(ctx, customAttrs, "ral_reduce_scatter");
-  if (!attr) {
-    ctx->signalError(Context::FAILURE, "fail to parse custom_attrs\n");
-  }
-  auto& dictAttr = attr->as<DictPDLAttr>();
-  int scatter_dimension =
-      dictAttr.get("scatter_dimension").template as<IntPDLAttr>().getValue();
-  auto replic_groups =
-      dictAttr.get("replica_groups").template as<DenseElementsPDLAttr>();
-  std::string reductionKind =
-      dictAttr.get("reduction_kind").template as<StrPDLAttr>().getValue();
-  auto ncclReductionType = getNcclReductionType(reductionKind);
-
-  int output_sizes[N];
-  for (int i = 0; i < N; ++i) output_sizes[i] = input.sizes[i];
-  output_sizes[scatter_dimension] =
-      input.sizes[scatter_dimension] / replic_groups.getShape()[1];
-
-  auto gpu_driver = ctx->getDriver<tao::ral::gpu::GPUDriver>(
-      tao::ral::gpu::GPUDriver::name());
-  auto gpu_stream =
-      static_cast<cudaStream_t>(gpu_driver->asCUStream(ctx, stream_handle));
-  auto nccl_comm =
-      static_cast<gpu::BaseCudaExecutionContext*>(ctx)->getNcclComm();
-  int output_elements = 1;
-  for (int i = 0; i < N; ++i) {
-    output_elements *= output_sizes[i];
-  }
-  auto ptr =
-      static_cast<T*>(gpu_driver->alloc(ctx, output_elements * sizeof(T)));
-  auto output = assignMemRef<T, N>(ptr, output_sizes);
-  auto recv_buffer = output.data;
-
-  ncclDataType_t ncclDtype = ncclDataTypeMapper<T>::value;
-
-  if (ncclSuccess !=
-      ncclReduceScatter(send_buffer, recv_buffer, output_elements, ncclDtype,
-                        ncclReductionType, nccl_comm, gpu_stream)) {
-    ctx->signalError(Context::FAILURE, "fail to call ncclReduceScatter\n");
-  }
-  return output;
+  if (isAsync) {
+    auto event = static_cast<gpu::BaseCudaExecutionContext*>(ctx)
+                     ->async_pair_tokens[token_key];
+    auto sync_status = cudaStreamWaitEvent(compute_stream, event);
+    if (sync_status != cudaSuccess) {
+      ctx->signalError(Context::FAILURE, "cudaEventSynchronize failed\n");
+    }
+    static_cast<gpu::BaseCudaExecutionContext*>(ctx)->async_pair_tokens.erase(
+        token_key);
+    cudaEventDestroy(event);
+  }
+
+  return input;
 }
 
 TAO_RAL_API("ral_all_reduce", "gpu", ral_all_reduce_0d<float>);
->>>>>>> 7414b519
 TAO_RAL_API("ral_all_reduce", "gpu", ral_all_reduce<float, 1>);
 TAO_RAL_API("ral_all_reduce", "gpu", ral_all_reduce<float, 2>);
 TAO_RAL_API("ral_all_reduce", "gpu", ral_all_reduce<float, 3>);
@@ -291,24 +449,6 @@
 TAO_RAL_API("ral_all_reduce", "gpu", ral_all_reduce<float16, 3>);
 TAO_RAL_API("ral_all_reduce", "gpu", ral_all_reduce<float16, 4>);
 
-<<<<<<< HEAD
-TAO_RAL_API("ral_async_collective_done", "gpu",
-            ral_async_collective_done<float, 1>);
-TAO_RAL_API("ral_async_collective_done", "gpu",
-            ral_async_collective_done<float, 2>);
-TAO_RAL_API("ral_async_collective_done", "gpu",
-            ral_async_collective_done<float, 3>);
-TAO_RAL_API("ral_async_collective_done", "gpu",
-            ral_async_collective_done<float, 4>);
-TAO_RAL_API("ral_async_collective_done", "gpu",
-            ral_async_collective_done<float16, 1>);
-TAO_RAL_API("ral_async_collective_done", "gpu",
-            ral_async_collective_done<float16, 2>);
-TAO_RAL_API("ral_async_collective_done", "gpu",
-            ral_async_collective_done<float16, 3>);
-TAO_RAL_API("ral_async_collective_done", "gpu",
-            ral_async_collective_done<float16, 4>);
-=======
 TAO_RAL_API("ral_all_gather", "gpu", ral_all_gather<float, 1>);
 TAO_RAL_API("ral_all_gather", "gpu", ral_all_gather<float, 2>);
 TAO_RAL_API("ral_all_gather", "gpu", ral_all_gather<float, 3>);
@@ -326,7 +466,27 @@
 TAO_RAL_API("ral_reduce_scatter", "gpu", ral_reduce_scatter<float16, 2>);
 TAO_RAL_API("ral_reduce_scatter", "gpu", ral_reduce_scatter<float16, 3>);
 TAO_RAL_API("ral_reduce_scatter", "gpu", ral_reduce_scatter<float16, 4>);
->>>>>>> 7414b519
+
+TAO_RAL_API("ral_async_collective_done", "gpu",
+            ral_async_collective_done<float, 0>);
+TAO_RAL_API("ral_async_collective_done", "gpu",
+            ral_async_collective_done<float, 1>);
+TAO_RAL_API("ral_async_collective_done", "gpu",
+            ral_async_collective_done<float, 2>);
+TAO_RAL_API("ral_async_collective_done", "gpu",
+            ral_async_collective_done<float, 3>);
+TAO_RAL_API("ral_async_collective_done", "gpu",
+            ral_async_collective_done<float, 4>);
+TAO_RAL_API("ral_async_collective_done", "gpu",
+            ral_async_collective_done<float16, 0>);
+TAO_RAL_API("ral_async_collective_done", "gpu",
+            ral_async_collective_done<float16, 1>);
+TAO_RAL_API("ral_async_collective_done", "gpu",
+            ral_async_collective_done<float16, 2>);
+TAO_RAL_API("ral_async_collective_done", "gpu",
+            ral_async_collective_done<float16, 3>);
+TAO_RAL_API("ral_async_collective_done", "gpu",
+            ral_async_collective_done<float16, 4>);
 
 }  //  namespace ral
 }  //  namespace tao