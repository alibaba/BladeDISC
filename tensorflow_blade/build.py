--- conflicted
+++ resolved
@@ -145,10 +145,8 @@
         if cache_token:
             _write(f"--remote_cache={cache_token}", cmd="build")
             _write(f"--remote_cache={cache_token}", cmd="test")
-<<<<<<< HEAD
             logger.info("Bazel remote cache enabled.")
-=======
->>>>>>> 9a506fb3
+
         _config("debug" if args.debug_build else "release")
         _action_env("PYTHON_BIN_PATH", which("python3"))
         _action_env("GCC_HOST_COMPILER_PATH", which("gcc"))
