--- conflicted
+++ resolved
@@ -58,7 +58,7 @@
         x = self.pool(x)
         x = torch.flatten(x, start_dim=1)
         x = self.linear(x)
-<<<<<<< HEAD
+        x = self.relu(x)
         return x
 
 
@@ -97,7 +97,4 @@
         x = self.traceable_sub(x)
         x = self.untraceable_sub(x)
         x = self.linear(x)
-=======
-        x = self.relu(x)
->>>>>>> 4dae4f0d
         return x