--- conflicted
+++ resolved
@@ -96,17 +96,19 @@
         self.backend = backend
         self.tracer = tracer
 
-<<<<<<< HEAD
-    def calib_gm(self, gm: GraphModule, root: nn.Module, name: str) -> None:
+    def calib_gm(
+        self, name: str, gm: GraphModule, root: nn.Module, ob_types: ObserverTypes,
+    ) -> None:
         module_filter = self.module_filter or ModuleFilter()
         module_filter = module_filter.submodule_filter(name)
         ctx = GraphModContext(
-            gm, root, self.act_ob_ctr, self.w_ob_ctr, self.bias_ob_ctr, module_filter
+            gm=gm,
+            root=root,
+            module_filter=module_filter,
+            act_ob_ctr=ob_types.act_ob_ctr,
+            w_ob_ctr=ob_types.w_ob_ctr,
+            bias_ob_ctr=ob_types.bias_ob_ctr,
         )
-=======
-    def calib_gm(self, gm: GraphModule, root: nn.Module, ob_types: ObserverTypes) -> None:
-        ctx = GraphModContext(gm, root, ob_types.act_ob_ctr, ob_types.w_ob_ctr, ob_types.bias_ob_ctr)
->>>>>>> 5266e681
         # TODO(litan.ls): unify graph modification for different backends
         if self.backend == Backend.DISC:
             ctx.modify_graph([
@@ -128,12 +130,23 @@
             DEFAULT_ACT_OB_CTR[self.backend], DEFAULT_W_OB_CTR[self.backend],
             DEFAULT_BIAS_OB_CTR)
         trace_mapping = fx_trace(model, self.module_filter, tracer=self.tracer)
-        for x in trace_mapping.values():
-            self.calib_gm(x.gm, x.m, ob_types)
+        for name, traced in trace_mapping.items():
+            self.calib_gm(name, traced.gm, traced.m, ob_types)
         return copy_and_replace(model, trace_mapping)
 
-    def qat_gm(self, gm: GraphModule, root: nn.Module, ob_types: ObserverTypes) -> None:
-        ctx = GraphModContext(gm, root, ob_types.act_ob_ctr, ob_types.w_ob_ctr, ob_types.bias_ob_ctr)
+    def qat_gm(
+        self, name: str, gm: GraphModule, root: nn.Module, ob_types: ObserverTypes
+    ) -> None:
+        module_filter = self.module_filter or ModuleFilter()
+        module_filter = module_filter.submodule_filter(name)
+        ctx = GraphModContext(
+            gm=gm,
+            root=root,
+            module_filter=module_filter,
+            act_ob_ctr=ob_types.act_ob_ctr,
+            w_ob_ctr=ob_types.w_ob_ctr,
+            bias_ob_ctr=ob_types.bias_ob_ctr,
+        )
         ctx.modify_graph([
             set_qconfig,
             insert_act_observer,
@@ -153,25 +166,20 @@
             DEFAULT_QAT_ACT_OB_CTR[self.backend], DEFAULT_QAT_W_OB_CTR,
             None)
         trace_mapping = fx_trace(model, self.module_filter, tracer=self.tracer)
-<<<<<<< HEAD
         for name, traced in trace_mapping.items():
-            self.calib_gm(traced.gm, traced.m, name)
+            self.qat_gm(name, traced.gm, traced.m, ob_types)
         return copy_and_replace(model, trace_mapping)
 
-    def quantize_gm(self, gm: GraphModule, root: nn.Module, name: str) -> None:
+    def quantize_gm(self, name: str, gm: GraphModule, root: nn.Module) -> None:
         module_filter = self.module_filter or ModuleFilter()
         module_filter = module_filter.submodule_filter(name)
         ctx = GraphModContext(
-            gm, root, self.act_ob_ctr, self.w_ob_ctr, self.bias_ob_ctr, module_filter
+            gm=gm,
+            root=root,
+            module_filter=module_filter,
+            is_override_module=False,
+            is_override_qconfig=False,
         )
-=======
-        for x in trace_mapping.values():
-            self.qat_gm(x.gm, x.m, ob_types)
-        return copy_and_replace(model, trace_mapping)
-
-    def quantize_gm(self, gm: GraphModule, root: nn.Module) -> None:
-        ctx = GraphModContext(gm, root, is_override_module=False, is_override_qconfig=False)
->>>>>>> 5266e681
         if self.backend == Backend.DISC:
             ctx.modify_graph([
                 set_qconfig,
@@ -206,5 +214,5 @@
     def quantize(self, model: nn.Module) -> nn.Module:
         trace_mapping = fx_trace(model, self.module_filter, tracer=self.tracer)
         for name, traced in trace_mapping.items():
-            self.quantize_gm(traced.gm, traced.m, name)
+            self.quantize_gm(name, traced.gm, traced.m)
         return copy_and_replace(model, trace_mapping)